--- conflicted
+++ resolved
@@ -163,8 +163,6 @@
             }
             return result;
         }
-<<<<<<< HEAD
-=======
 
         public async Task<List<OportunidadesEnProcesoDto>> ConsultarHistoricoOportunidades(int IdEmpresa, int IdOportunidad)
         {
@@ -194,7 +192,6 @@
             return result;
         }
 
->>>>>>> 48100241
         public async Task<List<OportunidadesEnProcesoDto>> ConsultarOportunidadesEnProceso(int IdUsuario, int IdEmpresa, int IdEstatus)
         {
             List<OportunidadesEnProcesoDto> result = new List<OportunidadesEnProcesoDto>();
