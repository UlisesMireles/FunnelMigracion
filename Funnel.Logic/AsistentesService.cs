﻿using Funnel.Logic.Interfaces;
using Funnel.Models.Base;
using Funnel.Models.Dto;
using Microsoft.Extensions.Caching.Memory;
using Microsoft.Extensions.Configuration;
using System.Net.Http.Headers;
using System.Text.Json;
using System.Text;
using Funnel.Data.Interfaces;
using SharpToken;
using System.Text.RegularExpressions;
using Funnel.Logic.Utils;
using Funnel.Data.Utils;
using System.Data;
using FuzzySharp;
using Funnel.Data;
using Funnel.Logic.Utils.Asistentes;
namespace Funnel.Logic
{
    public class AsistentesService: IAsistentesService
    {
        private readonly IMemoryCache _cache;
        private readonly IAsistentesData _asistentesData; 
        private readonly string _connectionString;
        public AsistentesService(IConfiguration configuration, IMemoryCache cache, IAsistentesData asistentesData)
        {
            _cache = cache;
            _asistentesData = asistentesData;
            _connectionString = configuration.GetConnectionString("FunelDatabase");
        }
        private string GetVectorStoreCacheKey(int idBot) => $"vectorStoreId_{idBot}";
        private string GetAssistantCacheKey(int userId, int idBot) => $"assistantId_{userId}_{idBot}";
        private string GetThreadCacheKey(int userId, int idBot) => $"threadId_{userId}_{idBot}";
        private string GetConversationCacheKey(int userId, int idBot) => $"conversationId_{userId}_{idBot}";
        public async Task<BaseOut> InicializarCacheIdsAsync(int userId, int idBot)
        {
            BaseOut result = new BaseOut();
            try
            {
                var configuracion = await _asistentesData.ObtenerConfiguracionPorIdBotAsync(idBot);
                if (configuracion == null)
                    throw new Exception("No se encontró configuración para el asistente ");

                //var vectorStoreCacheKey = GetVectorStoreCacheKey(idBot);
                //if (!(_cache.Get(vectorStoreCacheKey) is string vectorStoreId) || string.IsNullOrEmpty(vectorStoreId))
                //{
                //    vectorStoreId = await OpenAIUtils.CreateVectorStoreAsync(configuracion.Llave, configuracion.FileId);
                //    while (!await OpenAIUtils.IsVectorStoreReadyAsync(configuracion.Llave, vectorStoreId))
                //    {
                //        await Task.Delay(1000);
                //    }
                //    _cache.Set(vectorStoreCacheKey, vectorStoreId, TimeSpan.FromDays(7));
                
                //}
                    
                var conversationId = GetConversationCacheKey(userId, idBot);

                var cacheKey = GetConversationCacheKey(userId, idBot);
                if (!(_cache.Get(cacheKey) is string threadId) || string.IsNullOrEmpty(threadId))
                {
                    threadId = await AssstantApiUtils.CreateConversationAsync(configuracion.Llave, userId, idBot, configuracion.Prompt);
                    _cache.Set(cacheKey, threadId, TimeSpan.FromHours(2));
                }

                // Consultar instrucciones adicionales y agregarlas al hilo si existen
                await AgregarInstruccionesAdicionalesAlHiloAsync(idBot, threadId, configuracion.Llave);
                result.Result = true;
            }
            catch (Exception ex)
            {
                result.Result = false;
                result.ErrorMessage = "Ocurrió un error al inicializar cache: " + ex.Message;
            }
            return result;
        }


        public async Task<BaseOut> ActualizarDocumento(ConsultaAsistente consultaAsistente)
        {
            BaseOut result = new BaseOut();
            var configuracion = await _asistentesData.ObtenerConfiguracionPorIdBotAsync(consultaAsistente.IdBot);
            if (configuracion == null)
                throw new Exception("No se encontró configuración para el asistente ");

            string filePath = Directory.GetCurrentDirectory() + configuracion.RutaDocumento;
            string file_id = await OpenAIUtils.UploadFileToOpenAIAsync(configuracion.Llave, filePath, "assistants");

            result = await _asistentesData.GuardarFileIdLeadEisei(consultaAsistente.IdBot, file_id);

            return result;
        }
        public async Task<ConsultaAsistente> AsistenteOpenAIAsync(ConsultaAsistente consultaAsistente)
        {
            if (string.IsNullOrWhiteSpace(consultaAsistente.Pregunta))
            {
                consultaAsistente.Respuesta = "Por favor proporciona una pregunta válida.";
                return consultaAsistente;
            }
            try
            {
                var respuestaFrecuente = await VerificarPreguntaFrecuenteAsync(consultaAsistente.Pregunta, consultaAsistente.IdBot, consultaAsistente.IdUsuario);

                if (respuestaFrecuente != null)
                {
                    consultaAsistente.Respuesta = respuestaFrecuente.Respuesta;
                    consultaAsistente.EsPreguntaFrecuente = true;
                    consultaAsistente.Exitoso = true;
                    consultaAsistente.FechaRespuesta = DateTime.Now;

                    // Obtener configuración y thread
                    var configuracion = await _asistentesData.ObtenerConfiguracionPorIdBotAsync(consultaAsistente.IdBot);
                    var conversationId = await GetOrCreateConversationIdAsync(configuracion, consultaAsistente.IdUsuario, consultaAsistente.IdBot);

                    // Agregar pregunta y respuesta
                    await AssstantApiUtils.SendMessageToConversationAsync(configuracion.Llave, conversationId, consultaAsistente.Pregunta, "user");
                    await AssstantApiUtils.SendMessageToConversationAsync(configuracion.Llave, conversationId, consultaAsistente.Respuesta, "assistant");
                }
                else
                {
                    string preguntaConData;

                    if (consultaAsistente.IdBot == 1)
                    {
                        preguntaConData = consultaAsistente.Pregunta;
                    }
                    else
                    {
                        preguntaConData = string.Concat(consultaAsistente.Pregunta,"(usuario:", consultaAsistente.NombreUsuario,",correo:", consultaAsistente.Correo,
                            ",puesto:", consultaAsistente.Puesto,",empresa:", consultaAsistente.Empresa,",telefono:", consultaAsistente.NumeroTelefono, ')'
                        );
                    }

                    var respuestaOpenIA = await BuildAnswerConversacion(preguntaConData,consultaAsistente.IdBot, consultaAsistente.IdUsuario
                    );

                    consultaAsistente.Respuesta = respuestaOpenIA.Respuesta ?? "";
                    consultaAsistente.TokensEntrada = respuestaOpenIA.TokensEntrada;
                    consultaAsistente.TokensSalida = respuestaOpenIA.TokensSalida;
                    consultaAsistente.Exitoso = true;
                    consultaAsistente.FechaRespuesta = DateTime.Now;
                }
            }

            catch (Exception ex)
            {
                consultaAsistente.Exitoso = false;
                consultaAsistente.FechaRespuesta = DateTime.Now;
                consultaAsistente.Respuesta = "Ocurrió un error al procesar la pregunta: " + ex.Message;
            }

            return consultaAsistente;
        }
        private async Task<PreguntasFrecuentesDto> VerificarPreguntaFrecuenteAsync(string pregunta, int idBot, int idUsuario)
        {
            List<PreguntasFrecuentesDto> preguntasFrecuentes = await _asistentesData.ObtenerPreguntasFrecuentesAsync(idBot);

            var preguntaNormalizada = NormalizarTexto(pregunta);

            var mejorCoincidencia = preguntasFrecuentes
                .Where(p => p.Activo)
                .Select(p => new
                {
                    Pregunta = p,
                    Score = Fuzz.Ratio(NormalizarTexto(p.Pregunta), preguntaNormalizada)
                })
                .OrderByDescending(x => x.Score)
                .FirstOrDefault();

            const int umbralSimilitud = 90;
            if (mejorCoincidencia != null && mejorCoincidencia.Score >= umbralSimilitud)
            {
                return mejorCoincidencia.Pregunta;
            }

            return null;
        }

        private string NormalizarTexto(string texto)
        {
            if (string.IsNullOrWhiteSpace(texto))
                return string.Empty;

            return texto.Trim().ToLower();
        }
        
        private async Task<RespuestaOpenIA> BuildAnswer(string pregunta, int idBot, int idUsuario)
        {
            try
            {
                DateTime fechaPregunta = DateTime.Now;
                var configuracion = await _asistentesData.ObtenerConfiguracionPorIdBotAsync(idBot);
                if (configuracion == null)
                    throw new Exception("No se encontró configuración para el asistente con IdBot: " + idBot);
                
                if (string.IsNullOrEmpty(configuracion.FileId))
                {
                    string filePath = Directory.GetCurrentDirectory() + configuracion.RutaDocumento;
                    configuracion.FileId = await OpenAIUtils.UploadFileToOpenAIAsync(configuracion.Llave, filePath);
                    await _asistentesData.GuardarFileIdLeadEisei(idBot, configuracion.FileId);
                }

                string vectorStoreId = await GetOrCreateVectorStoreIdAsync(configuracion.Llave, idBot, configuracion.FileId);

                // 1. Crear el assistant con el prompt como instrucciones
                var assistantId = await GetOrCreateAssistantIdAsync(configuracion, idUsuario, vectorStoreId, idBot);

                //2. Crear un thread
                var threadId = await GetOrCreateThreadIdAsync(configuracion.Llave, idUsuario, idBot);

                // 3. Agregar el mensaje del usuario
                await OpenAIUtils.AddMessageToThreadAsync(configuracion.Llave, threadId, pregunta, "user");

                // 4. Ejecutar el assistant sobre el thread
                var runId = await OpenAIUtils.RunAssistantAsync(configuracion.Llave, assistantId, threadId, vectorStoreId);

                // 5. Esperar la respuesta
                //var respuesta = await GetAssistantResponseAsync(configuracion.Llave, threadId, runId);
                //var usage = await GetRunUsageAsync(configuracion.Llave, threadId, runId);

                var respuesta = await GetAssistantResponseAsync(configuracion.Llave, threadId, runId);
                // 6. Contar los tokens
                var tokensEntrada = ContarTokens(pregunta, configuracion.Modelo);
                var tokensSalida = ContarTokens(respuesta.Content, configuracion.Modelo);
                var insertarBitacora = new InsertaBitacoraPreguntasDto
                {
                    IdBot = idBot,
                    Pregunta = pregunta,
                    FechaPregunta = fechaPregunta,
                    Respuesta = respuesta.Content,
                    FechaRespuesta = DateTime.Now,
                    Respondio = true,
                    TokensEntrada = tokensEntrada,
                    TokensSalida = tokensSalida,
                    IdUsuario = idUsuario,
                    CostoPregunta = tokensEntrada * (configuracion.CostoTokensEntrada / 1000),
                    CostoRespuesta = tokensSalida * (configuracion.CostoTokensSalida / 1000),
                    CostoTotal = (tokensEntrada * (configuracion.CostoTokensEntrada / 1000)) + (tokensSalida * (configuracion.CostoTokensSalida / 1000)),
                    Modelo = configuracion.Modelo
                };
                await _asistentesData.InsertaPreguntaBitacoraPreguntas(insertarBitacora);
                return new RespuestaOpenIA
                {
                    Respuesta = respuesta.Content,
                    TokensEntrada = tokensEntrada,
                    TokensSalida = tokensSalida
                };
            }
            catch (Exception ex)
            {
                return new RespuestaOpenIA
                {
                    Respuesta = ex.Message,
                    TokensEntrada = 0,
                    TokensSalida = 0
                };
            }
        }

        public static async Task<AssistantResponse> GetAssistantResponseAsync(string apiKey, string threadId, string runId)
        {
            var client = OpenAIUtils.GetClient(apiKey);

            // Esperar a que el run termine (polling)
            string status = "";
            int maxWaitMs = 30000; 
            int waited = 0;
            do
            {
                await Task.Delay(1000);
                var runResponse = await client.GetAsync($"threads/{threadId}/runs/{runId}");
                runResponse.EnsureSuccessStatusCode();
                var runJson = await runResponse.Content.ReadAsStringAsync();
                using var runDoc = JsonDocument.Parse(runJson);
                status = runDoc.RootElement.GetProperty("status").GetString();
            } while (status != "completed" && status != "failed" && status != "cancelled");


            // Obtener el mensaje de respuesta
            var messagesResponse = await client.GetAsync($"threads/{threadId}/messages");
            messagesResponse.EnsureSuccessStatusCode();
            var messagesJson = await messagesResponse.Content.ReadAsStringAsync();
            using var messagesDoc = JsonDocument.Parse(messagesJson);

            var messages = messagesDoc.RootElement.GetProperty("data");
            foreach (var message in messages.EnumerateArray())
            {
                if (message.GetProperty("role").GetString() == "assistant")
                {
                    var content = message.GetProperty("content")[0].GetProperty("text").GetProperty("value").GetString();

                    var respuestaLimpia = OpenAIUtils.LimpiarRespuesta(content);
                    return new AssistantResponse
                    {
                        Content = respuestaLimpia,
                        PromptTokens = 0,
                        CompletionTokens = 0
                    };
                }
            }
            return new AssistantResponse
            {
                Content = "No se encontró respuesta del assistant.",
                PromptTokens = 0,
                CompletionTokens = 0
            };
        }
        
        private async Task<string> GetOrCreateAssistantIdAsync(ConfiguracionDto configuracion, int userId, string vectorStoreId, int idBot)
        {
            var cacheKey = GetAssistantCacheKey(userId, idBot);
            if (_cache.Get(cacheKey) is string assistantId && !string.IsNullOrEmpty(assistantId))
            {
                return assistantId;
            }

            var newAssistantId = await OpenAIUtils.CreateAssistantWithVectorStoreAsync(
                configuracion.Llave,
                configuracion.Modelo,
                configuracion.Prompt,
                vectorStoreId
            );
            if (string.IsNullOrEmpty(newAssistantId))
                throw new InvalidOperationException("El ID del asistente no puede ser nulo.");

            _cache.Set(cacheKey, newAssistantId, TimeSpan.FromHours(2));
            return newAssistantId;
        }

        private async Task<string> GetOrCreateThreadIdAsync(string apiKey, int userId, int idBot)
        {
            var cacheKey = GetThreadCacheKey(userId, idBot);
            if (_cache.Get(cacheKey) is string threadId && !string.IsNullOrEmpty(threadId))
            {
                return threadId;
            }

            var newThreadId = await OpenAIUtils.CreateThreadAsync(apiKey);
            if (string.IsNullOrEmpty(newThreadId))
                throw new InvalidOperationException("El ID del thread no puede ser nulo.");

            // Consultar instrucciones adicionales y agregarlas al hilo si existen
            await AgregarInstruccionesAdicionalesAlHiloAsync(idBot, newThreadId, apiKey);

            _cache.Set(cacheKey, newThreadId, TimeSpan.FromHours(2));
            return newThreadId;
        }

        private async Task<string> GetOrCreateVectorStoreIdAsync(string apiKey, int idBot, string fileId)
        {
            var cacheKey = GetVectorStoreCacheKey(idBot);
            if (_cache.Get(cacheKey) is string vectorStoreId && !string.IsNullOrEmpty(vectorStoreId))
            {
                return vectorStoreId;
            }

            var newVectorStoreId = await OpenAIUtils.CreateVectorStoreAsync(apiKey, fileId);
            while (!await OpenAIUtils.IsVectorStoreReadyAsync(apiKey, newVectorStoreId))
            {
                await Task.Delay(1000);
            }

            if (string.IsNullOrEmpty(newVectorStoreId))
                throw new InvalidOperationException("El ID del Vector Store no puede ser nulo.");

            _cache.Set(cacheKey, newVectorStoreId, TimeSpan.FromDays(7));
            return newVectorStoreId;
        }
        private static int ContarTokens(string texto, string modelo)
        {
            try
            {
                var encoding = GptEncoding.GetEncodingForModel(modelo);
                return encoding.Encode(texto).Count;
            }
            catch
            {
                var encoding = GptEncoding.GetEncoding("cl100k_base");
                return encoding.Encode(texto).Count;
            }
        }
        public async Task LimpiarCacheAsistente(int userId, int idBot)
        {
            await Task.Run(() =>
            {
                RemoveAssistantCache(userId, idBot);
                RemoveThreadCache(userId, idBot);
                RemoveVectorStoreCache(idBot);
                RemoveConversationCache(userId, idBot);
            });
        }

        public void RemoveAssistantCache(int userId, int idBot)
        {
            _cache.Remove(GetAssistantCacheKey(userId, idBot));
        }

        public void RemoveThreadCache(int userId, int idBot)
        {
            _cache.Remove(GetThreadCacheKey(userId, idBot));
        }

        public void RemoveVectorStoreCache(int idBot)
        {
            _cache.Remove(GetVectorStoreCacheKey(idBot));
        }

        public async Task<List<PreguntasFrecuentesDto>> ObtenerPreguntasFrecuentesAsync(int idBot)
        {
            return await _asistentesData.ObtenerPreguntasFrecuentesAsync(idBot);
        }

        private async Task<string> GetOrCreateConversationIdAsync(ConfiguracionDto configuracion, int userId, int idBot)
        {
            var cacheKey = GetConversationCacheKey(userId, idBot);
            if (_cache.Get(cacheKey) is string conversationId && !string.IsNullOrEmpty(conversationId))
            {
                return conversationId;
            }

            var newConversationId = await AssstantApiUtils.CreateConversationAsync(
                configuracion.Llave ?? "",
                userId,idBot,
                configuracion.Prompt ?? "Eres un asistente útil"
            );
            if (string.IsNullOrEmpty(newConversationId))
                throw new InvalidOperationException("El ID de la conversación no puede ser nulo.");

            _cache.Set(cacheKey, newConversationId, TimeSpan.FromHours(2));
            return newConversationId;
        }

        public void RemoveConversationCache(int userId, int idBot)
        {
            _cache.Remove(GetConversationCacheKey(userId, idBot));
        }

        /// <summary>
        /// Método que usa la nueva API de conversaciones en lugar de threads/assistants
        /// Cambia el método BuildAnswer para usar la nueva API
        /// </summary>
        public async Task<RespuestaOpenIA> BuildAnswerConversacion(string pregunta, int idBot, int idUsuario)
        {
            try
            {
                DateTime fechaPregunta = DateTime.Now;
                var configuracion = await _asistentesData.ObtenerConfiguracionPorIdBotAsync(idBot);
                if (configuracion == null)
                    throw new InvalidOperationException("No se encontró configuración para el asistente con IdBot: " + idBot);

                string vectorStoreId = await GetOrCreateVectorStoreIdAsync(configuracion.Llave, idBot, configuracion.FileId);

                if (string.IsNullOrEmpty(configuracion.FileId))
                {
                    string filePath = Directory.GetCurrentDirectory() + configuracion.RutaDocumento;
                    configuracion.FileId = await OpenAIUtils.UploadFileToOpenAIAsync(configuracion.Llave ?? "", filePath);
                    await _asistentesData.GuardarFileIdLeadEisei(idBot, configuracion.FileId);
                }

                // 1. Obtener o crear conversación usando la nueva API
                var conversationId = await GetOrCreateConversationIdAsync(configuracion, idUsuario, idBot);

                // 2. Enviar mensaje y obtener respuesta usando la nueva API
                var conversationResponse = await AssstantApiUtils.GetRespuestaConversacionAsync(
                    configuracion,
                    conversationId,
                    pregunta,
                    vectorStoreId
                );
                if (string.IsNullOrWhiteSpace(conversationResponse.Content))
                {
                    conversationResponse = await AssstantApiUtils.CallResponsesApiAsync(
                        configuracion.Llave,
                        configuracion.Modelo,
                        configuracion.Prompt,
                        pregunta
                    );
                }


                var insertarBitacora = new InsertaBitacoraPreguntasDto
                {
                    IdBot = idBot,
                    Pregunta = pregunta,
                    FechaPregunta = fechaPregunta,
                    Respuesta = conversationResponse.Content,
                    FechaRespuesta = DateTime.Now,
                    Respondio = true,
                    TokensEntrada = conversationResponse.InputTokens,
                    TokensSalida = conversationResponse.OutputTokens,
                    IdUsuario = idUsuario,
                    CostoPregunta = conversationResponse.InputTokens * (configuracion.CostoTokensEntrada / 1000),
                    CostoRespuesta = conversationResponse.OutputTokens * (configuracion.CostoTokensSalida /1000),
                    CostoTotal = (conversationResponse.InputTokens * (configuracion.CostoTokensEntrada / 1000)) +
                                (conversationResponse.OutputTokens * (configuracion.CostoTokensSalida / 1000)),
                    Modelo = configuracion.Modelo
                };
                await _asistentesData.InsertaPreguntaBitacoraPreguntas(insertarBitacora);

                return new RespuestaOpenIA
                {
                    Respuesta = conversationResponse.Content,
                    TokensEntrada = conversationResponse.InputTokens,
                    TokensSalida = conversationResponse.OutputTokens
                };
            }
            catch (Exception ex)
            {
                return new RespuestaOpenIA
                {
                    Respuesta = ex.Message,
                    TokensEntrada = 0,
                    TokensSalida = 0
                };
            }
        }

        /// <summary>
        /// Obtiene el historial de una conversación
        /// </summary>
        public async Task<List<ConversationMessage>> ObtenerHistorialConversacion(int userId, int idBot)
        {
            try
            {
                var configuracion = await _asistentesData.ObtenerConfiguracionPorIdBotAsync(idBot);
                if (configuracion == null)
                    return new List<ConversationMessage>();

                var conversationId = await GetOrCreateConversationIdAsync(configuracion, userId, idBot);
                return await AssstantApiUtils.GetConversationHistoryAsync(configuracion.Llave ?? "", conversationId);
            }
            catch (Exception)
            {
                return new List<ConversationMessage>();
            }
        }
        public async Task AgregarInstruccionesAdicionalesAlHiloAsync(int idBot, string threadId, string apiKey)
        {
            var instruccionesAdicionales = await _asistentesData.ObtenerInstruccionesAdicionalesPorIdBot(idBot);
            if (instruccionesAdicionales != null && instruccionesAdicionales.Any())
            {
                foreach (var instruccion in instruccionesAdicionales)
                {
                    await AssstantApiUtils.SendMessageToConversationAsync(apiKey, threadId, instruccion.Instrucciones, "assistant");
                }
            }
        }
<<<<<<< HEAD
        /// asistente AsistenteAccionesRiesgos
        public async Task<ConsultaAsistente> AsistenteOperacionAsync(ConsultaAsistente consultaAsistente)
        {
            if (string.IsNullOrWhiteSpace(consultaAsistente.Pregunta))
            {
                consultaAsistente.Respuesta = "Por favor proporciona una pregunta válida.";
                return consultaAsistente;
            }

            try
            {
                DateTime fechaPregunta = DateTime.Now;
                var configuracion = await _asistentesData.ObtenerConfiguracionPorIdBotAsync(consultaAsistente.IdBot);

                if (configuracion == null)
                {
                    consultaAsistente.Respuesta = "No se encontró configuración para el asistente.";
                    consultaAsistente.Exitoso = false;
                    return consultaAsistente;
                }

                var respuesta = await AsistenteAccionesRiesgos.AsistenteOpenAIAsync(consultaAsistente, configuracion);

                consultaAsistente.Respuesta = respuesta.Respuesta;
                consultaAsistente.TokensEntrada = respuesta.TokensEntrada;
                consultaAsistente.TokensSalida = respuesta.TokensSalida;
                consultaAsistente.Exitoso = true;
                consultaAsistente.FechaRespuesta = fechaPregunta;

                var insertarBitacora = new InsertaBitacoraPreguntasDto
                {
                    IdBot = consultaAsistente.IdBot,
                    Pregunta = consultaAsistente.Pregunta,
                    FechaPregunta = fechaPregunta,
                    Respuesta = consultaAsistente.Respuesta,
                    FechaRespuesta = DateTime.Now,
                    Respondio = true,
                    TokensEntrada = consultaAsistente.TokensEntrada,
                    TokensSalida = consultaAsistente.TokensSalida,
                    IdUsuario = consultaAsistente.IdUsuario,
                    CostoPregunta = consultaAsistente.TokensEntrada * (configuracion.CostoTokensEntrada / 1000),
                    CostoRespuesta = consultaAsistente.TokensSalida * (configuracion.CostoTokensSalida / 1000),
                    CostoTotal = (consultaAsistente.TokensEntrada * (configuracion.CostoTokensEntrada / 1000)) +
                                 (consultaAsistente.TokensSalida * (configuracion.CostoTokensSalida / 1000)),
                    Modelo = configuracion.Modelo
                };
                await _asistentesData.InsertaPreguntaBitacoraPreguntas(insertarBitacora);
            }
            catch (Exception ex)
            {
                consultaAsistente.Respuesta = "Ocurrió un error al procesar la pregunta: " + ex.Message;
                consultaAsistente.Exitoso = false;
                consultaAsistente.FechaRespuesta = DateTime.Now;
            }

            return consultaAsistente;
        }

    }
=======
        public async Task<ListaAsistentes> Asistentes()
        {
            var dtoAsistentes = new List<AsistentesDto>();
            var lista = new ListaAsistentes();
            try
            {
                using (IDataReader reader = await DataBase.GetReader("F_Asistentes", CommandType.StoredProcedure, _connectionString))
                {
                    while (reader.Read())
                    {
                        var ren = new AsistentesDto();
                        ren.IdBot = ComprobarNulos.CheckIntNull(reader["Idbot"]);
                        ren.NombreAsistente = ComprobarNulos.CheckStringNull(reader["NombreAsistente"]);
                        ren.Documento = ComprobarNulos.CheckBooleanNull(reader["Documento"]);
                        ren.NombreDocumento = ComprobarNulos.CheckStringNull(reader["NombreDocumento"]);
                        ren.FechaModificacion = ComprobarNulos.CheckDateTimeNull(reader["FechaModificacion"]);
                        ren.NombreTablaAsistente = ComprobarNulos.CheckStringNull(reader["NombreTablaAsistente"]);
                        ren.MensajePrincipalAsistente = ComprobarNulos.CheckStringNull(reader["MensajePrincipalAsistente"]);
                        ren.UltimoNombreDocumento = ComprobarNulos.CheckStringNull(reader["UltimoNombreDocumento"]);
                        ren.TamanoUltimoDocumento = ComprobarNulos.CheckDecimalNull(reader["TamanoUltimoDocumento"]);
                        dtoAsistentes.Add(ren);
                    }

                    lista.Asistentes = dtoAsistentes;
                    lista.Result = true;
                }
            }
            catch (Exception ex)
            {
                lista.Result = false;
                lista.ErrorMessage = ex.Message;
            }

            return lista;
        }
        public async Task<VersionAsistentesDto> ObtenerVersionArquitectura()
        {
            var version = new VersionAsistentesDto();

            try
            {
                using (IDataReader reader = await DataBase.GetReader("F_VersionesArquitecturaChatBots_ObtenerVersion", CommandType.StoredProcedure, _connectionString))
                {
                    if (reader.Read())
                    {
                        version.Version = ComprobarNulos.CheckStringNull(reader[0]);
                    }
                }
            }
            catch (Exception ex)
            {
                Console.WriteLine($"Error al obtener la versión: {ex.Message}");
            }
            return version;
        }

    

}
>>>>>>> 4925694b
}<|MERGE_RESOLUTION|>--- conflicted
+++ resolved
@@ -544,7 +544,6 @@
                 }
             }
         }
-<<<<<<< HEAD
         /// asistente AsistenteAccionesRiesgos
         public async Task<ConsultaAsistente> AsistenteOperacionAsync(ConsultaAsistente consultaAsistente)
         {
@@ -602,9 +601,6 @@
 
             return consultaAsistente;
         }
-
-    }
-=======
         public async Task<ListaAsistentes> Asistentes()
         {
             var dtoAsistentes = new List<AsistentesDto>();
@@ -664,5 +660,4 @@
     
 
 }
->>>>>>> 4925694b
 }