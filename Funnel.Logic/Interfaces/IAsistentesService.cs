﻿using Funnel.Models.Base;
using Funnel.Models.Dto;

namespace Funnel.Logic.Interfaces
{
    public interface IAsistentesService
    {
        public Task<BaseOut> ActualizarDocumento(ConsultaAsistente consultaAsistente);
        public Task<ConsultaAsistente> AsistenteOpenAIAsync(ConsultaAsistente consultaAsistente);
        public Task LimpiarCacheAsistente(int userId, int idBot);
        public Task<BaseOut> InicializarCacheIdsAsync(int userId, int idBot);
        public Task<List<PreguntasFrecuentesDto>> ObtenerPreguntasFrecuentesAsync(int idBot);
        
        // Nuevos métodos para la API de conversaciones
        public Task<RespuestaOpenIA> BuildAnswerConversacion(string pregunta, int idBot, int idUsuario);
        public Task<List<ConversationMessage>> ObtenerHistorialConversacion(int userId, int idBot);
        public void RemoveConversationCache(int userId, int idBot);
<<<<<<< HEAD
        public Task<ConsultaAsistente> AsistenteOperacionAsync(ConsultaAsistente consultaAsistente);
=======
        public Task<ListaAsistentes> Asistentes();
        public Task<VersionAsistentesDto> ObtenerVersionArquitectura();
>>>>>>> 4925694b
    }
}<|MERGE_RESOLUTION|>--- conflicted
+++ resolved
@@ -15,11 +15,8 @@
         public Task<RespuestaOpenIA> BuildAnswerConversacion(string pregunta, int idBot, int idUsuario);
         public Task<List<ConversationMessage>> ObtenerHistorialConversacion(int userId, int idBot);
         public void RemoveConversationCache(int userId, int idBot);
-<<<<<<< HEAD
         public Task<ConsultaAsistente> AsistenteOperacionAsync(ConsultaAsistente consultaAsistente);
-=======
         public Task<ListaAsistentes> Asistentes();
         public Task<VersionAsistentesDto> ObtenerVersionArquitectura();
->>>>>>> 4925694b
     }
 }