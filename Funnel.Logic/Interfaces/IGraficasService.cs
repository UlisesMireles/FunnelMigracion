--- conflicted
+++ resolved
@@ -7,14 +7,11 @@
         Task<List<GraficaDto>> ObtenerGraficaOportunidades(RequestGrafica data);
         Task<List<GraficaDto>> ObtenerGraficaAgentes(RequestGrafica data);
         Task<List<AgenteDto>> ObtenerAgentes(RequestGrafica data);
-<<<<<<< HEAD
         public Task<List<AniosDto>> Anios(int IdEmpresa, int IdEstatusOportunidad);
         Task<List<GraficaDto>> ObtenerGraficaGanadasAnio(RequestGrafica data);
         Task<List<AgenteDto>> ObtenerAgentesPorAnio(RequestGrafica data);
         Task<List<GraficaDto>> ObtenerGraficaAgentesPorAnio(RequestGrafica data);
-=======
         Task<List<SectorDto>> ObtenerOportunidadesPorSector(RequestGrafica data);
         Task<List<OportunidadSectorDto>> ObtenerDetalleOportunidadesSector(int idSector, RequestGrafica data);
->>>>>>> caa2f920
     }
 }