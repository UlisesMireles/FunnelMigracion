--- conflicted
+++ resolved
@@ -13,10 +13,5 @@
         public Task<List<ComboEntregasDto>> ComboEntregas(int IdEmpresa);
         public Task<List<ComboEjecutivosDto>> ComboEjecutivos(int IdEmpresa);
         public Task<List<ContactoDto>> ComboContactos(int IdEmpresa, int IdProspecto);
-<<<<<<< HEAD
-
-=======
-        public Task<List<ComboEstatusOportunidad>> ComboTipoOportunidad(int IdEmpresa);
->>>>>>> cc8a0209
     }
 }