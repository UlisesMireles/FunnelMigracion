﻿using Funnel.Logic;
using Funnel.Logic.Interfaces;
using Funnel.Models.Dto;
using Microsoft.AspNetCore.Mvc;

namespace Funnel.Server.Controllers
{
    [Route("api/[controller]")]
    [ApiController]
    public class OportunidadesController : Controller
    {
        private readonly IOportunidadesEnProcesoService _oportunidadesService;
        public OportunidadesController(IOportunidadesEnProcesoService oportunidadesService)
        {
            _oportunidadesService = oportunidadesService;
        }
        [HttpGet("[action]/")]
        public async Task<ActionResult<List<OportunidadesEnProcesoDto>>> ConsultarOportunidadesEnProceso(int IdUsuario, int IdEmpresa, int IdEstatus)
        {
            var result = await _oportunidadesService.ConsultarOportunidadesEnProceso(IdUsuario, IdEmpresa, IdEstatus);
            return Ok(result);
        }
        [HttpPost("[action]/")]
        public async Task<ActionResult> GuardarOportunidad(OportunidadesEnProcesoDto request)
        {
            var result = await _oportunidadesService.GuardarOportunidad(request);
            return Ok(result);
        }
        [HttpGet("[action]/")]
        public async Task<ActionResult> ComboProspectos(int idEmpresa)
        {
            var result = await _oportunidadesService.ComboProspectos(idEmpresa);
            return Ok(result);
        }
        [HttpGet("[action]/")]
        public async Task<ActionResult> ComboServicios(int idEmpresa)
        {
            var result = await _oportunidadesService.ComboServicios(idEmpresa);
            return Ok(result);
        }
        [HttpGet("[action]/")]
        public async Task<ActionResult> ComboEtapas(int idEmpresa)
        {
            var result = await _oportunidadesService.ComboEtapas(idEmpresa);
            return Ok(result);
        }
        [HttpGet("[action]/")]
        public async Task<ActionResult> ComboEntregas(int idEmpresa)
        {
            var result = await _oportunidadesService.ComboEntregas(idEmpresa);
            return Ok(result);
        }
        [HttpGet("[action]/")]
        public async Task<ActionResult> ComboEjecutivos(int idEmpresa)
        {
            var result = await _oportunidadesService.ComboEjecutivos(idEmpresa);
            return Ok(result);
        }
        [HttpGet("[action]/")]
        public async Task<ActionResult> ComboContactos(int idEmpresa, int idProspecto)
        {
            var result = await _oportunidadesService.ComboContactos(idEmpresa, idProspecto);
            return Ok(result);
        }
<<<<<<< HEAD

        
=======
        [HttpGet("[action]/")]
        public async Task<ActionResult> ComboTipoOportunidad(int idEmpresa)
        {
            var result = await _oportunidadesService.ComboTipoOportunidad(idEmpresa);
            return Ok(result);
        }
>>>>>>> cc8a0209

    }
}<|MERGE_RESOLUTION|>--- conflicted
+++ resolved
@@ -62,17 +62,6 @@
             var result = await _oportunidadesService.ComboContactos(idEmpresa, idProspecto);
             return Ok(result);
         }
-<<<<<<< HEAD
-
         
-=======
-        [HttpGet("[action]/")]
-        public async Task<ActionResult> ComboTipoOportunidad(int idEmpresa)
-        {
-            var result = await _oportunidadesService.ComboTipoOportunidad(idEmpresa);
-            return Ok(result);
-        }
->>>>>>> cc8a0209
-
     }
 }