--- conflicted
+++ resolved
@@ -68,8 +68,6 @@
             var result = await _oportunidadesService.ComboTipoOportunidad(idEmpresa);
             return Ok(result);
         }
-<<<<<<< HEAD
-=======
         [HttpGet("[action]/")]
         public async Task<ActionResult> ConsultarHistoricoOportunidades(int idEmpresa, int idOportunidad)
         {
@@ -83,6 +81,5 @@
             return Ok(result);
         }
 
->>>>>>> 48100241
     }
 }