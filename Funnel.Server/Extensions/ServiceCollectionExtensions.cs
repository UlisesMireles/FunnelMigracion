--- conflicted
+++ resolved
@@ -17,17 +17,14 @@
             services.AddScoped<IProspectosService, ProspectoService>();
             services.AddScoped<IServiciosData, ServiciosData>();
             services.AddScoped<IServiciosService, ServiciosService>();
-<<<<<<< HEAD
             services.AddScoped<IUsuarioData, UsuarioData>();
             services.AddScoped<IUsuariosService, UsuarioService>();
-=======
             services.AddScoped<IOportunidadesEnProcesoData, OportunidadesEnProcesoData>();
             services.AddScoped<IOportunidadesEnProcesoService, OportunidadesEnProcesoService>();
             services.AddScoped<ITipoEntregaData, TipoEntregaData>();
             services.AddScoped<ITiposEntregaService, TiposEntregaService>();
 
 
->>>>>>> 051701ab
             return services;
         }
     }
