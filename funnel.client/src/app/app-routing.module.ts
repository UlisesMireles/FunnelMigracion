--- conflicted
+++ resolved
@@ -4,25 +4,18 @@
 import { LoginComponent } from './components/login/login.component';
 import { DobleAutenticacionComponent } from './components/doble-autenticacion/doble-autenticacion.component';
 import { OlvidasteContrasenaComponent } from './components/olvidaste-contrasena/olvidaste-contrasena.component';
-<<<<<<< HEAD
 import { AuthGuard } from './shared/guards/auth.guard';
-=======
 import { ProspectosComponent } from './components/catalogos/prospectos/prospectos.component';
->>>>>>> 49ff09c5
+import { ContactosComponent } from './components/catalogos/contactos/contactos.component';
 
 const routes: Routes = [
   { path: '', component: LoginComponent, title: 'Login' },
   { path: 'login', component: LoginComponent, title: 'Login' },
-<<<<<<< HEAD
   { path: 'cambiar-contrasena', component: CambiarContrasenaComponent, title: 'Cambiar Contraseña', canActivate: [AuthGuard] },
   { path: 'two-factor', component: DobleAutenticacionComponent, title: 'Autenticación', canActivate: [AuthGuard] },
-  { path: 'recuperar-contrasena', component: OlvidasteContrasenaComponent, title: 'Recuperar contraseña'}
-=======
-  { path: 'prospectos', component: ProspectosComponent, title: 'Login' },
-  { path: 'cambiar-contrasena', component: CambiarContrasenaComponent, title: 'Cambiar Contraseña' },
-  { path: 'two-factor', component: DobleAutenticacionComponent, title: 'Autenticación' },
-  { path: 'recuperar-contrasena', component: OlvidasteContrasenaComponent, title: 'Recuperar contraseña' }
->>>>>>> 49ff09c5
+  { path: 'recuperar-contrasena', component: OlvidasteContrasenaComponent, title: 'Recuperar contraseña'},
+  { path: 'prospectos', component: ProspectosComponent, title: 'Prospectos', canActivate: [AuthGuard] },
+  { path: 'contactos', component: ContactosComponent, title: 'Contactos', canActivate: [AuthGuard] },
 
 ];
 
