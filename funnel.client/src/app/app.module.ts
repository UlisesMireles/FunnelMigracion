import { HttpClientModule } from '@angular/common/http';
import { NgModule  } from '@angular/core';
import { BrowserModule } from '@angular/platform-browser';
import { AppRoutingModule } from './app-routing.module';
import { AppComponent } from './app.component';
import { LoginComponent } from './components/login/login.component';
import { MenuComponent } from './components/menu/menu.component';
import { DobleAutenticacionComponent } from './components/doble-autenticacion/doble-autenticacion.component';
import { CambiarContrasenaComponent } from './components/cambiar-contrasena/cambiar-contrasena.component';
import { OlvidasteContrasenaComponent } from './components/olvidaste-contrasena/olvidaste-contrasena.component';
import { FooterComponent } from './components/footer/footer.component';
import { NgxCaptchaModule } from 'ngx-captcha';
import { ReactiveFormsModule, FormsModule} from '@angular/forms';
import { provideAnimationsAsync } from '@angular/platform-browser/animations/async';
import { providePrimeNG } from 'primeng/config';
import { TooltipModule } from 'primeng/tooltip';



import { ModalTipoServiciosComponent } from './components/catalogos/tipo-servicios/modal-tipo-servicios/modal-tipo-servicios.component';
import { ProspectosComponent } from './components/catalogos/prospectos/prospectos.component';
import { ModalProspectosComponent } from './components/catalogos/prospectos/modal-prospectos/modal-prospectos.component';
import { TiposEntregaComponent } from './components/catalogos/tipos-entrega/tipos-entrega.component';
import { ModalTiposEntregaComponent } from './components/catalogos/tipos-entrega/modal-tipos-entrega/modal-tipos-entrega.component';
import Aura from '@primeng/themes/aura';
import { MessageService } from 'primeng/api';
import { TableModule } from 'primeng/table';
import { ButtonModule } from 'primeng/button'; 
import { DropdownModule } from 'primeng/dropdown';
import { ToastModule } from 'primeng/toast';
import { InputTextModule } from 'primeng/inputtext';
import { TagModule, Tag } from 'primeng/tag';
import { MultiSelectModule } from 'primeng/multiselect';
import { SelectButtonModule } from 'primeng/selectbutton';
import { InputIcon } from 'primeng/inputicon';
import { IconField } from 'primeng/iconfield';
import { DialogModule } from 'primeng/dialog';
import { SelectModule } from 'primeng/select';
import { DatePickerModule } from 'primeng/datepicker';
import { CheckboxModule } from 'primeng/checkbox';
import { InputNumberModule } from 'primeng/inputnumber';
import { TextareaModule } from 'primeng/textarea';
import { PasswordModule } from 'primeng/password';
<<<<<<< HEAD
import { MatTooltipModule } from '@angular/material/tooltip';
import { MatSidenavModule } from '@angular/material/sidenav';
import { MatIconModule } from '@angular/material/icon';
import { ConfirmDialogModule } from 'primeng/confirmdialog';
import { ConfirmationService } from 'primeng/api';
=======
import { CalendarModule } from 'primeng/calendar';
>>>>>>> 45e90479

export function getBaseUrl() {
  return 'https://localhost:49834/'
}
import { BrowserAnimationsModule } from '@angular/platform-browser/animations';
import { ContactosComponent } from './components/catalogos/contactos/contactos.component';
import { ModalContactosComponent } from './components/catalogos/contactos/modal-contactos/modal-contactos.component';
import { TipoServiciosComponent } from './components/catalogos/tipo-servicios/tipo-servicios.component';
import { MenuSidenavComponent } from './components/menu-sidenav/menu-sidenav.component';

import { OportunidadesComponent} from './components/catalogos/oportunidades/oportunidades.component';
import { CommonModule, DatePipe} from '@angular/common';
import { TipoCurrencyPipe } from './pipes/tipoCurrency.pipe';
import { ModalOportunidadesComponent } from './components/catalogos/oportunidades/modal-oportunidades/modal-oportunidades.component';

@NgModule({
  declarations: [
    AppComponent,
    LoginComponent,
    MenuComponent,
    DobleAutenticacionComponent,
    CambiarContrasenaComponent,
    OlvidasteContrasenaComponent,
    FooterComponent,
    ProspectosComponent,
    ModalTipoServiciosComponent,
    ModalProspectosComponent,
    ContactosComponent,
    ModalContactosComponent,
    TipoServiciosComponent,
<<<<<<< HEAD
    MenuSidenavComponent,
=======
    OportunidadesComponent,
    ModalOportunidadesComponent,
    TiposEntregaComponent,
    ModalTiposEntregaComponent
>>>>>>> 45e90479
  ],
  imports: [
    BrowserModule,
    HttpClientModule,
    AppRoutingModule,
    FormsModule,
    NgxCaptchaModule,
    ReactiveFormsModule,
    TableModule,
    ButtonModule,
    FormsModule,
    DropdownModule,
    ToastModule,
    InputTextModule,
    TagModule,
    MultiSelectModule,
    SelectButtonModule,
    InputIcon,
    IconField,
    Tag,
    DialogModule,
    SelectModule,
    DatePickerModule,
    CheckboxModule,
    InputNumberModule,
    TextareaModule,
    PasswordModule,
    DialogModule,
<<<<<<< HEAD
    MatTooltipModule,
    MatSidenavModule,
    MatIconModule,
    ConfirmDialogModule,

=======
    TooltipModule, 
    DatePipe,
    CommonModule,
    TipoCurrencyPipe,
    CalendarModule
>>>>>>> 45e90479
  ],
  providers: [
    { provide: 'BASE_URL', useFactory: getBaseUrl, deps: [] },
    provideAnimationsAsync(),
    providePrimeNG({
      theme: {
        preset: Aura,
        options: {
          darkModeSelector: false || 'none'
        }
      }
    }),
    MessageService,
    ConfirmationService,
  ],
  bootstrap: [AppComponent],


})
export class AppModule { }<|MERGE_RESOLUTION|>--- conflicted
+++ resolved
@@ -41,15 +41,12 @@
 import { InputNumberModule } from 'primeng/inputnumber';
 import { TextareaModule } from 'primeng/textarea';
 import { PasswordModule } from 'primeng/password';
-<<<<<<< HEAD
 import { MatTooltipModule } from '@angular/material/tooltip';
 import { MatSidenavModule } from '@angular/material/sidenav';
 import { MatIconModule } from '@angular/material/icon';
 import { ConfirmDialogModule } from 'primeng/confirmdialog';
 import { ConfirmationService } from 'primeng/api';
-=======
 import { CalendarModule } from 'primeng/calendar';
->>>>>>> 45e90479
 
 export function getBaseUrl() {
   return 'https://localhost:49834/'
@@ -80,14 +77,11 @@
     ContactosComponent,
     ModalContactosComponent,
     TipoServiciosComponent,
-<<<<<<< HEAD
     MenuSidenavComponent,
-=======
     OportunidadesComponent,
     ModalOportunidadesComponent,
     TiposEntregaComponent,
     ModalTiposEntregaComponent
->>>>>>> 45e90479
   ],
   imports: [
     BrowserModule,
@@ -116,19 +110,16 @@
     TextareaModule,
     PasswordModule,
     DialogModule,
-<<<<<<< HEAD
     MatTooltipModule,
     MatSidenavModule,
     MatIconModule,
     ConfirmDialogModule,
 
-=======
     TooltipModule, 
     DatePipe,
     CommonModule,
     TipoCurrencyPipe,
     CalendarModule
->>>>>>> 45e90479
   ],
   providers: [
     { provide: 'BASE_URL', useFactory: getBaseUrl, deps: [] },
