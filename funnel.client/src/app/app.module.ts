--- conflicted
+++ resolved
@@ -13,13 +13,10 @@
 import { ReactiveFormsModule, FormsModule} from '@angular/forms';
 import { provideAnimationsAsync } from '@angular/platform-browser/animations/async';
 import { providePrimeNG } from 'primeng/config';
-<<<<<<< HEAD
 
 
 
 import { ModalTipoServiciosComponent } from './components/catalogos/tipo-servicios/modal-tipo-servicios/modal-tipo-servicios.component';
-=======
->>>>>>> 46461fa4
 import { ProspectosComponent } from './components/catalogos/prospectos/prospectos.component';
 import { ModalProspectosComponent } from './components/catalogos/prospectos/modal-prospectos/modal-prospectos.component';
 
@@ -65,11 +62,8 @@
     OlvidasteContrasenaComponent,
     FooterComponent,
     ProspectosComponent,
-<<<<<<< HEAD
     ModalTipoServiciosComponent,
-=======
     ModalProspectosComponent,
->>>>>>> 46461fa4
     ContactosComponent,
     ModalContactosComponent,
     TipoServiciosComponent,
