--- conflicted
+++ resolved
@@ -259,13 +259,8 @@
     EliminarConversacionComponent,
     EvaluarBotComponent,
     RegistroContactosComponent,
-<<<<<<< HEAD
-    ModalEstancamientoComponent
-
-=======
-    TipoCurrencyPipe,
->>>>>>> 0acc5f95
-  ],
+    ModalEstancamientoComponent,
+    TipoCurrencyPipe  ],
   imports: [
     BrowserModule,
     HttpClientModule,
