--- conflicted
+++ resolved
@@ -115,12 +115,6 @@
     ModalOportunidadesGanadasComponent,
     OportunidadesEliminadasComponent,
     ModalOportunidadesEliminadasComponent,
-<<<<<<< HEAD
-    OportunidadesCanceladasComponent,
-    ModalOportunidadesCanceladasComponent
-=======
-    SeguimientoOportunidadesComponent,
->>>>>>> f87a291b
   ],
   imports: [
     BrowserModule,
