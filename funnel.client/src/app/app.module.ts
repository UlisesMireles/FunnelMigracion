import { HttpClientModule } from '@angular/common/http';
import { NgModule } from '@angular/core';
import { FormsModule, ReactiveFormsModule } from '@angular/forms';
import { BrowserModule } from '@angular/platform-browser';
import { provideAnimationsAsync } from '@angular/platform-browser/animations/async';
import { NgxCaptchaModule } from 'ngx-captcha';
import { providePrimeNG } from 'primeng/config';
import { AppRoutingModule } from './app-routing.module';
import { AppComponent } from './app.component';
import { CambiarContrasenaComponent } from './components/cambiar-contrasena/cambiar-contrasena.component';
import { UsuariosComponent } from './components/catalogos/usuarios/usuarios.component';
import { DobleAutenticacionComponent } from './components/doble-autenticacion/doble-autenticacion.component';
import { FooterComponent } from './components/footer/footer.component';
import { LoginComponent } from './components/login/login.component';
import { MenuComponent } from './components/menu/menu.component';
import { OlvidasteContrasenaComponent } from './components/olvidaste-contrasena/olvidaste-contrasena.component';
import {TabViewModule} from 'primeng/tabview';
import { MatFormFieldModule } from '@angular/material/form-field';
import { TooltipModule } from 'primeng/tooltip';

import { MatInputModule } from '@angular/material/input';
import Aura from '@primeng/themes/aura';
import { MessageService } from 'primeng/api';
import { ButtonModule } from 'primeng/button';
import { CalendarModule } from 'primeng/calendar';
import { CheckboxModule } from 'primeng/checkbox';
import { DatePickerModule } from 'primeng/datepicker';
import { DialogModule } from 'primeng/dialog';
import { DropdownModule } from 'primeng/dropdown';
import { IconField } from 'primeng/iconfield';
import { InputIcon } from 'primeng/inputicon';
import { InputNumberModule } from 'primeng/inputnumber';
import { InputTextModule } from 'primeng/inputtext';
import { MultiSelectModule } from 'primeng/multiselect';
import { PasswordModule } from 'primeng/password';
import { SelectModule } from 'primeng/select';
import { SelectButtonModule } from 'primeng/selectbutton';
import { TableModule } from 'primeng/table';
import { Tag, TagModule } from 'primeng/tag';
import { TextareaModule } from 'primeng/textarea';
import { ToastModule } from 'primeng/toast';
import { ContactosComponent } from './components/catalogos/contactos/contactos.component';
import { ModalContactosComponent } from './components/catalogos/contactos/modal-contactos/modal-contactos.component';
import { ModalOportunidadesCanceladasComponent } from './components/catalogos/oportunidades-canceladas/modal-oportunidades-canceladas/modal-oportunidades-canceladas.component';
import { OportunidadesCanceladasComponent } from './components/catalogos/oportunidades-canceladas/oportunidades-canceladas.component';
import { ModalOportunidadesEliminadasComponent } from './components/catalogos/oportunidades-eliminadas/modal-oportunidades-eliminadas/modal-oportunidades-eliminadas.component';
import { OportunidadesEliminadasComponent } from './components/catalogos/oportunidades-eliminadas/oportunidades-eliminadas.component';
import { ModalProspectosComponent } from './components/catalogos/prospectos/modal-prospectos/modal-prospectos.component';
import { ProspectosComponent } from './components/catalogos/prospectos/prospectos.component';
import { ModalTipoServiciosComponent } from './components/catalogos/tipo-servicios/modal-tipo-servicios/modal-tipo-servicios.component';
import { TipoServiciosComponent } from './components/catalogos/tipo-servicios/tipo-servicios.component';
import { ModalTiposEntregaComponent } from './components/catalogos/tipos-entrega/modal-tipos-entrega/modal-tipos-entrega.component';
import { TiposEntregaComponent } from './components/catalogos/tipos-entrega/tipos-entrega.component';
import { ModalUsuariosComponent } from './components/catalogos/usuarios/modal-usuarios/modal-usuarios.component';
import { PrimeNgConfiguracionService } from './services/primeNgConfiguracion.service';


export function getBaseUrl() {
  return 'https://localhost:49834/'
}

import { ModalOportunidadesPerdidasComponent } from './components/catalogos/oportunidades-perdidas/modal-oportunidades-perdidas/modal-oportunidades-perdidas.component';
import { OportunidadesPerdidasComponent } from './components/catalogos/oportunidades-perdidas/oportunidades-perdidas.component';
import { OportunidadesComponent } from './components/catalogos/oportunidades/oportunidades.component';
import { PermisosComponent } from './components/catalogos/permisos/permisos.component';
import { TopVeinteComponent } from './components/catalogos/top-veinte/top-veinte.component';

import { CommonModule, DatePipe, registerLocaleData } from '@angular/common';
import { DocumentosOportunidadesComponent } from './components/catalogos/documentos-oportunidades/documentos-oportunidades.component';
import { ModalOportunidadesGanadasComponent } from './components/catalogos/oportunidades-ganadas/modal-oportunidades-ganadas/modal-oportunidades-ganadas.component';
import { OportunidadesGanadasComponent } from './components/catalogos/oportunidades-ganadas/oportunidades-ganadas.component';
import { ModalOportunidadesComponent } from './components/catalogos/oportunidades/modal-oportunidades/modal-oportunidades.component';
import { SeguimientoOportunidadesComponent } from './components/catalogos/seguimiento-oportunidades/seguimiento-oportunidades.component';
import { AgregarQuitarColumnasComponent } from './components/shared/agregar-quitar-columnas/agregar-quitar-columnas.component';
import { ColumnFilterComponent } from './components/shared/column-filter/column-filter.component';
import { ColumnasDisponiblesComponent } from './components/shared/columnas-disponibles/columnas-disponibles.component';
import { HeaderOpcionesComponent } from './components/shared/header-opciones/header-opciones.component';
import { TipoCurrencyPipe } from './pipes/tipoCurrency.pipe';


import localeEs from '@angular/common/locales/es-MX';
import { APP_INITIALIZER, LOCALE_ID } from '@angular/core';
import { MatSidenavModule } from '@angular/material/sidenav';
import { AcordeonHorizontalComponent } from './components/acordion-horizontal/app-acordeon-horizontal.component';
import { HeaderComponent } from './components/header/header.component';
<<<<<<< HEAD
import { VerticalBarComponent } from './components/vertical-bar/vertical-bar.component';


import { DragDropModule } from '@angular/cdk/drag-drop';

=======
import { EstadisticasPorEtapaComponent } from './components/catalogos/estadisticas-por-etapa/estadisticas-por-etapa.component';
>>>>>>> 896e8d9e
export function configurationProviderFactory(provider: PrimeNgConfiguracionService) {
  return () => provider.load();
}

registerLocaleData(localeEs, 'es-MX');

@NgModule({
  declarations: [
    AppComponent,
    LoginComponent,
    MenuComponent,
    DobleAutenticacionComponent,
    CambiarContrasenaComponent,
    OlvidasteContrasenaComponent,
    FooterComponent,
    ProspectosComponent,
    ModalTipoServiciosComponent,
    ModalProspectosComponent,
    ContactosComponent,
    ModalContactosComponent,
    TipoServiciosComponent,
    UsuariosComponent,
    ModalUsuariosComponent,
    OportunidadesComponent,
    OportunidadesPerdidasComponent,
    ModalOportunidadesPerdidasComponent,
    ModalOportunidadesComponent,
    TiposEntregaComponent,
    ModalTiposEntregaComponent,
    AgregarQuitarColumnasComponent,
    ColumnasDisponiblesComponent,
    ColumnFilterComponent,
    HeaderOpcionesComponent,
    OportunidadesGanadasComponent,
    TopVeinteComponent,
    ModalOportunidadesGanadasComponent,
    OportunidadesEliminadasComponent,
    ModalOportunidadesEliminadasComponent,
    SeguimientoOportunidadesComponent,
    DocumentosOportunidadesComponent,
    VerticalBarComponent,
    OportunidadesCanceladasComponent,
    ModalOportunidadesCanceladasComponent,
    SeguimientoOportunidadesComponent,
    HeaderComponent,
<<<<<<< HEAD
    AcordeonHorizontalComponent,
    PermisosComponent
=======
    EstadisticasPorEtapaComponent,
    PermisosComponent,
>>>>>>> 896e8d9e
  ],
  imports: [
    BrowserModule,
    HttpClientModule,
    AppRoutingModule,
    FormsModule,
    NgxCaptchaModule,
    ReactiveFormsModule,
    TableModule,
    ButtonModule,
    FormsModule,
    DropdownModule,
    ToastModule,
    InputTextModule,
    TagModule,
    MultiSelectModule,
    SelectButtonModule,
    InputIcon,
    IconField,
    Tag,
    DialogModule,
    SelectModule,
    DatePickerModule,
    CheckboxModule,
    InputNumberModule,
    TextareaModule,
    PasswordModule,
    DialogModule,
    TooltipModule,
    DatePipe,
    CommonModule,
    TipoCurrencyPipe,
    CalendarModule,
    MatFormFieldModule,
    MatInputModule,
    DropdownModule,
    MatSidenavModule,
<<<<<<< HEAD
    BrowserModule,
    DragDropModule
=======
    TabViewModule,
>>>>>>> 896e8d9e
  ],
  providers: [
    { provide: LOCALE_ID, useValue: 'es-MX' },
    {
      provide: APP_INITIALIZER,
      useFactory: configurationProviderFactory,
      deps: [PrimeNgConfiguracionService],
      multi: true,
    },
    provideAnimationsAsync(),
    providePrimeNG({
      theme: {
        preset: Aura,
        options: {
          darkModeSelector: false || 'none'
        }
      }
    }),
    MessageService,
  ],
  bootstrap: [AppComponent],

})
export class AppModule { }<|MERGE_RESOLUTION|>--- conflicted
+++ resolved
@@ -1,10 +1,13 @@
 import { HttpClientModule } from '@angular/common/http';
 import { NgModule } from '@angular/core';
 import { FormsModule, ReactiveFormsModule } from '@angular/forms';
+import { MatFormFieldModule } from '@angular/material/form-field';
 import { BrowserModule } from '@angular/platform-browser';
 import { provideAnimationsAsync } from '@angular/platform-browser/animations/async';
 import { NgxCaptchaModule } from 'ngx-captcha';
 import { providePrimeNG } from 'primeng/config';
+import { TabViewModule } from 'primeng/tabview';
+import { TooltipModule } from 'primeng/tooltip';
 import { AppRoutingModule } from './app-routing.module';
 import { AppComponent } from './app.component';
 import { CambiarContrasenaComponent } from './components/cambiar-contrasena/cambiar-contrasena.component';
@@ -14,9 +17,6 @@
 import { LoginComponent } from './components/login/login.component';
 import { MenuComponent } from './components/menu/menu.component';
 import { OlvidasteContrasenaComponent } from './components/olvidaste-contrasena/olvidaste-contrasena.component';
-import {TabViewModule} from 'primeng/tabview';
-import { MatFormFieldModule } from '@angular/material/form-field';
-import { TooltipModule } from 'primeng/tooltip';
 
 import { MatInputModule } from '@angular/material/input';
 import Aura from '@primeng/themes/aura';
@@ -83,15 +83,12 @@
 import { MatSidenavModule } from '@angular/material/sidenav';
 import { AcordeonHorizontalComponent } from './components/acordion-horizontal/app-acordeon-horizontal.component';
 import { HeaderComponent } from './components/header/header.component';
-<<<<<<< HEAD
 import { VerticalBarComponent } from './components/vertical-bar/vertical-bar.component';
 
 
 import { DragDropModule } from '@angular/cdk/drag-drop';
 
-=======
 import { EstadisticasPorEtapaComponent } from './components/catalogos/estadisticas-por-etapa/estadisticas-por-etapa.component';
->>>>>>> 896e8d9e
 export function configurationProviderFactory(provider: PrimeNgConfiguracionService) {
   return () => provider.load();
 }
@@ -137,13 +134,9 @@
     ModalOportunidadesCanceladasComponent,
     SeguimientoOportunidadesComponent,
     HeaderComponent,
-<<<<<<< HEAD
     AcordeonHorizontalComponent,
-    PermisosComponent
-=======
     EstadisticasPorEtapaComponent,
     PermisosComponent,
->>>>>>> 896e8d9e
   ],
   imports: [
     BrowserModule,
@@ -181,12 +174,9 @@
     MatInputModule,
     DropdownModule,
     MatSidenavModule,
-<<<<<<< HEAD
     BrowserModule,
-    DragDropModule
-=======
-    TabViewModule,
->>>>>>> 896e8d9e
+    DragDropModule,
+    TabViewModule
   ],
   providers: [
     { provide: LOCALE_ID, useValue: 'es-MX' },
