--- conflicted
+++ resolved
@@ -1,12 +1,6 @@
 import { HttpClientModule } from '@angular/common/http';
 import { NgModule } from '@angular/core';
-<<<<<<< HEAD
-import { BrowserModule } from '@angular/platform-browser'; 
-=======
 import { BrowserModule } from '@angular/platform-browser';
-import { TableModule } from 'primeng/table';
-import { ButtonModule } from 'primeng/button';
->>>>>>> e59a9db7
 import { AppRoutingModule } from './app-routing.module';
 import { AppComponent } from './app.component';
 import { LoginComponent } from './components/login/login.component';
@@ -21,7 +15,6 @@
 import { providePrimeNG } from 'primeng/config';
 
 import { ProspectosComponent } from './components/catalogos/prospectos/prospectos.component';
-<<<<<<< HEAD
 import { ContactosComponent } from './components/catalogos/contactos/contactos.component';
 
 import Aura from '@primeng/themes/aura';
@@ -46,16 +39,10 @@
 export function getBaseUrl() {
   return 'https://localhost:49834/'
 }
-=======
-import { FormsModule } from '@angular/forms';
-import { DropdownModule } from 'primeng/dropdown';
-import { ToastModule } from 'primeng/toast';
-import { MessageService } from 'primeng/api';
 import { BrowserAnimationsModule } from '@angular/platform-browser/animations';
 
 
 
->>>>>>> e59a9db7
 
 @NgModule({
   declarations: [
@@ -70,23 +57,17 @@
     ContactosComponent
   ],
   imports: [
-<<<<<<< HEAD
     BrowserModule,
     HttpClientModule,
     AppRoutingModule,
     FormsModule,
     NgxCaptchaModule,
     ReactiveFormsModule,
-=======
-    BrowserModule, HttpClientModule,
-    AppRoutingModule,
->>>>>>> e59a9db7
     TableModule,
     ButtonModule,
     FormsModule,
     DropdownModule,
     ToastModule,
-<<<<<<< HEAD
     InputTextModule,
     TagModule,
     MultiSelectModule,
@@ -116,12 +97,6 @@
     }),
     MessageService
     
-=======
-    BrowserAnimationsModule
-  ],
-  providers: [
-    MessageService
->>>>>>> e59a9db7
   ],
   bootstrap: [AppComponent]
 })
