--- conflicted
+++ resolved
@@ -35,7 +35,7 @@
 
   selectedEstatus: string = 'Activo';
   loading: boolean = true;
-  
+
 
   insertar: boolean = false;
   modalVisible: boolean = false;
@@ -143,76 +143,76 @@
   }
 
   modalCamposAdicionales() {
-     this.getCamposAdicionales();
-  }
-
-   getCamposAdicionales() {
-    
-        const idUsuario = this.loginService.obtenerIdUsuario();
-        const idEmpresa = this.loginService.obtenerIdEmpresa();
-    
-        this.contactosService.getCamposAdicionales(idEmpresa, "contactos").subscribe({
-          next: (result: CamposAdicionales[]) => {
-    
-            this.camposAdicionales = result.map(campos => ({
-              ...campos,
-              idInput: campos.idInput,
-              nombre: campos.nombre,
-              etiqueta: campos.etiqueta,
-              requerido: campos.requerido,
-              tipoCampo: campos.tipoCampo,
-              rCatalogoInputId: campos.rCatalogoInputId,
-              tipoCatalogoInput: campos.tipoCatalogoInput,
-              orden: campos.orden,
-              idEmpresa: idEmpresa,
-              idUsuario: idUsuario,
-              modificado: false
-            }));
-
-            this.consultarCamposAdicionalesPorCatalogo(idEmpresa, idUsuario);
-          },
-          error: (error) => {
-            console.error('Error:', error);
-            this.messageService.add({
-              severity: 'error',
-              summary: 'Error',
-              detail: 'Error al cargar informacion de campos adicionales'
-            });
-          }
+    this.getCamposAdicionales();
+  }
+
+  getCamposAdicionales() {
+
+    const idUsuario = this.loginService.obtenerIdUsuario();
+    const idEmpresa = this.loginService.obtenerIdEmpresa();
+
+    this.contactosService.getCamposAdicionales(idEmpresa, "contactos").subscribe({
+      next: (result: CamposAdicionales[]) => {
+
+        this.camposAdicionales = result.map(campos => ({
+          ...campos,
+          idInput: campos.idInput,
+          nombre: campos.nombre,
+          etiqueta: campos.etiqueta,
+          requerido: campos.requerido,
+          tipoCampo: campos.tipoCampo,
+          rCatalogoInputId: campos.rCatalogoInputId,
+          tipoCatalogoInput: campos.tipoCatalogoInput,
+          orden: campos.orden,
+          idEmpresa: idEmpresa,
+          idUsuario: idUsuario,
+          modificado: false
+        }));
+
+        this.consultarCamposAdicionalesPorCatalogo(idEmpresa, idUsuario);
+      },
+      error: (error) => {
+        console.error('Error:', error);
+        this.messageService.add({
+          severity: 'error',
+          summary: 'Error',
+          detail: 'Error al cargar informacion de campos adicionales'
         });
       }
-
-  
+    });
+  }
+
+
   consultarCamposAdicionalesPorCatalogo(idEmpresa: number, idUsuario: number) {
 
-      this.contactosService.getCamposAdicionalesPorCatalogo(idEmpresa, "Contactos").subscribe({
-            next: (result: CamposAdicionales[]) => {
-      
-              this.camposAdicionalesPorCatalogo = result.map(campos => ({
-                ...campos,
-                idInput: campos.idInput,
-                nombre: campos.nombre,
-                etiqueta: campos.etiqueta,
-                requerido: campos.requerido,
-                tipoCampo: campos.tipoCampo,
-                rCatalogoInputId: campos.rCatalogoInputId,
-                tipoCatalogoInput: campos.tipoCatalogoInput,
-                orden: campos.orden,
-                idEmpresa: idEmpresa,
-                idUsuario: idUsuario,
-                modificado: false
-              }));
-              this.modalCamposAdicionalesService.openModal(true, this.camposAdicionales, this.camposAdicionalesPorCatalogo, "Contactos")
-            },
-            error: (error) => {
-              console.error('Error:', error);
-              this.messageService.add({
-                severity: 'error',
-                summary: 'Error',
-                detail: 'Error al cargar informacion de campos adicionales'
-              });
-            }
-          });
+    this.contactosService.getCamposAdicionalesPorCatalogo(idEmpresa, "Contactos").subscribe({
+      next: (result: CamposAdicionales[]) => {
+
+        this.camposAdicionalesPorCatalogo = result.map(campos => ({
+          ...campos,
+          idInput: campos.idInput,
+          nombre: campos.nombre,
+          etiqueta: campos.etiqueta,
+          requerido: campos.requerido,
+          tipoCampo: campos.tipoCampo,
+          rCatalogoInputId: campos.rCatalogoInputId,
+          tipoCatalogoInput: campos.tipoCatalogoInput,
+          orden: campos.orden,
+          idEmpresa: idEmpresa,
+          idUsuario: idUsuario,
+          modificado: false
+        }));
+        this.modalCamposAdicionalesService.openModal(true, this.camposAdicionales, this.camposAdicionalesPorCatalogo, "Contactos")
+      },
+      error: (error) => {
+        console.error('Error:', error);
+        this.messageService.add({
+          severity: 'error',
+          summary: 'Error',
+          detail: 'Error al cargar informacion de campos adicionales'
+        });
+      }
+    });
   }
 
   manejarResultado(result: baseOut) {
@@ -249,8 +249,8 @@
     }
   }
 
-  
-onModalCloseCamposAdicionales() {
+
+  onModalCloseCamposAdicionales() {
     this.modalCamposAdicionalesService.closeModal();
   }
 
@@ -312,15 +312,15 @@
   exportExcel(table: Table) {
     let lsColumnasAMostrar = this.lsColumnasAMostrar.filter(col => col.isCheck);
     let columnasAMostrarKeys = lsColumnasAMostrar.map(col => col.key);
-  
+
     let dataExport = (table.filteredValue || table.value || []).map(row => {
       return columnasAMostrarKeys.reduce((acc, key) => {
         acc[key] = row[key];
         return acc;
       }, {} as { [key: string]: any });
     });
-  
-  
+
+
     import('xlsx').then(xlsx => {
       const hojadeCalculo: import('xlsx').WorkSheet = xlsx.utils.json_to_sheet(dataExport);
       const libro: import('xlsx').WorkBook = xlsx.utils.book_new();
@@ -351,7 +351,7 @@
     this.disabledPdf = true;
 
 
-    this.contactosService.descargarReporteContactos(data,this.loginService.obtenerIdEmpresa()).subscribe({
+    this.contactosService.descargarReporteContactos(data, this.loginService.obtenerIdEmpresa()).subscribe({
       next: (result: Blob) => {
         const url = window.URL.createObjectURL(result);
         const link = document.createElement('a');
@@ -380,7 +380,7 @@
     }
 
     const registrosVisibles = table.filteredValue ? table.filteredValue : this.contactos;
-  
+
     if (def.key === 'nombreCompleto') {
       return registrosVisibles.length;
     }
@@ -396,11 +396,11 @@
 
   getVisibleTotal(campo: string, dt: any): number {
     const registrosVisibles = dt.filteredValue ? dt.filteredValue : this.contactos;
-  
+
     if (campo === 'nombreCompleto') {
       return registrosVisibles.length;
     }
-  
+
     return registrosVisibles.reduce(
       (acc: number, empresa: Contacto) =>
         acc + (Number(empresa[campo as keyof Contacto] || 0)),
@@ -415,23 +415,20 @@
 
   getColumnWidth(key: string): object {
     const widths: { [key: string]: string } = {
-        nombreCompleto: '100%',
-        telefono: '100%',
-        correoElectronico: '100%',
-        prospecto: '100%',
-        desEstatus: '100%',
+      nombreCompleto: '100%',
+      telefono: '100%',
+      correoElectronico: '100%',
+      prospecto: '100%',
+      desEstatus: '100%',
     };
     return { width: widths[key] || 'auto' };
-}
-isSorted(columnKey: string): boolean {
-    
-  return this.dt?.sortField === columnKey;
-}
-<<<<<<< HEAD
-
-=======
-onHeaderClick() {
+  }
+  isSorted(columnKey: string): boolean {
+
+    return this.dt?.sortField === columnKey;
+  }
+
+  onHeaderClick() {
     this.headerClicked.emit();
   }
->>>>>>> 9e68f871
 }