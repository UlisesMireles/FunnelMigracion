<div class="scrollable-div" #scrollMe>
  <div *ngIf="mostrarMensajeCopiado" class="mensaje-flotante">{{ mensajeCopiadoTexto }}</div>
  <div class="chat-historial" *ngFor="let chat of chatHistorial">
    <div class="chat-row" [ngClass]="{'row-reverse': chat.rol === 'usuario'}">
      <ng-container [ngSwitch]="chat.rol">
        <ng-container *ngSwitchCase="'cargando'">
          <div class="chat-bubble ai-bubble">
            <div class="lds-ellipsis">
              <div></div><div></div><div></div><div></div>
            </div>
          </div>
        </ng-container>
        <ng-container *ngSwitchCase="'asistente'">
          <div class="vstack">
            <label class="labelAsistente ps-2">Prospector Comercial</label>
<<<<<<< HEAD
            <!-- Si es encuesta -->
            <ng-container *ngIf="chat.esEncuesta; else mensajeNormalCopiar">
              <div class="chat-bubble ai-bubble formatoMensajes vstackbot">
                <div class="pregunta-texto">{{ chat.mensaje }}</div>
              </div>
              <div class="opciones-encuesta-container" [ngSwitch]="chat.tipoEncuesta">
    
             <!-- MULTIPLE -->
              <div *ngSwitchCase="'multiple'" class="opciones-encuesta">
                <ng-container *ngFor="let opcion of chat.preguntaEncuesta?.respuestas">
                  <div class="opcion-con-comentarios">
                    <button 
                      class="btn btn-outline-primary m-1"
                      (click)="manejarRespuestaEncuesta(opcion, chat.preguntaEncuesta!.idPregunta)">
                      {{ opcion }}
                    </button>

                <div *ngIf="opcion.toLowerCase().includes('especificar en comentarios')" class="mt-2 position-relative">
                   <input type="text" class="form-control pr-5" placeholder="Escribe tu respuesta..."
                    [(ngModel)]="respuestaComentarios"
                    (keydown.enter)="manejarRespuestaEncuesta(respuestaComentarios, chat.preguntaEncuesta!.idPregunta)">
                    <button class="btn btn-primary py-1 position-absolute"  style="left: 240px; top: 34%; transform: translateY(-50%);"
                    (click)="manejarRespuestaEncuesta(respuestaComentarios, chat.preguntaEncuesta!.idPregunta)">
                    Enviar
                    </button>
                  </div>
                  </div>
                </ng-container>
              </div>

              <!-- OPCIONES (escala 1 a 5) -->
              <div *ngSwitchCase="'opciones'" class="opciones-encuesta-escala">
                <button 
                  *ngFor="let valor of [1,2,3,4,5]" 
                  class="btn btn-outline-success m-1"
                  (click)="manejarRespuestaEncuesta(valor.toString(), chat.preguntaEncuesta!.idPregunta)">
                  {{ valor }}
                </button>
              </div>
=======
           <div class="chat-bubble ai-bubble formatoMensajes vstackbot" [innerHTML]="chat.mensaje"></div>
            <!-- <button *ngIf="chat.mostrarBotonDataset" class="btn btn-primary mt-2" (click)="enviarDataset()">
              Enviar Dataset
            </button> -->
             <button *ngIf="chat.rol === 'asistente' && chat.mostrarBotonCopiar" class="btn btn-primary mt-2"
              class="btn-copiar" (click)="copiarRespuesta(chat.mensaje)"
              matTooltip="Copiar mensaje"> <mat-icon>content_copy</mat-icon>
            </button>
          </div>
        </ng-container>
>>>>>>> c82a4b63

              <!-- ABIERTA -->
              <div *ngSwitchCase="'abierta'" class="opciones-encuesta">
                <input type="text" 
                      class="form-control mb-2" 
                      placeholder="Escribe tu respuesta..."
                      [(ngModel)]="respuestaAbierta"
                      (keydown.enter)="manejarRespuestaEncuesta(respuestaAbierta, chat.preguntaEncuesta!.idPregunta)">
                <button class="btn btn-primary"
                        (click)="manejarRespuestaEncuesta(respuestaAbierta, chat.preguntaEncuesta!.idPregunta)">
                  Enviar
                </button>
              </div>
            </div>
            </ng-container>
            <!-- Si NO es encuesta -->
            <ng-template #mensajeNormalCopiar>
              <div class="chat-bubble ai-bubble formatoMensajes vstackbot" [innerHTML]="chat.mensaje"></div>
              <button *ngIf="chat.mostrarBotonCopiar !== false" class="btn-copiar" (click)="copiarRespuesta(chat.mensaje)" matTooltip="Copiar mensaje">
                <mat-icon>content_copy</mat-icon>
              </button>
            </ng-template>
            </div>
        </ng-container>
        <ng-container *ngSwitchCase="'usuario'">
          <div class="vstack row-reverse">
            <div class="chat-bubble human-bubble formatoMensajes" [innerHTML]="chat.mensaje"></div>
          </div>
        </ng-container>
      </ng-container>
    </div>
  </div>
</div>
<ng-template #cargando>
  <div class="chat-bubble ai-bubble">
    <div class="lds-ellipsis ">
      <div></div>
      <div></div>
      <div></div>
      <div></div>
    </div>
  </div>
</ng-template>

<div class="chatbot-message-box" data-role="chatbot">
  <textarea #inputChat class="chatbot-input" [(ngModel)]="pregunta" placeholder="¿Cómo puedo ayudarte el día de hoy?" 
    (keydown.enter)="consultaMensajeOpenIa($event, inputChat)" (input)="ajustarAlturaTextarea($event)"></textarea>  
  <mat-icon matSuffix style="color:#256F45; cursor:pointer; margin-top:1px;" 
    (click)="resetConversation()" matTooltip="Eliminar historial">delete</mat-icon>
  <mat-icon matSuffix class="ms-2" (click)="!pregunta || isConsultandoOpenIa ? null : consultaMensajeOpenIa()"
    [ngClass]="{'disabled-icon': !pregunta || isConsultandoOpenIa}" [ngStyle]="{'color':'#256F45'}">send</mat-icon>
</div><|MERGE_RESOLUTION|>--- conflicted
+++ resolved
@@ -13,7 +13,6 @@
         <ng-container *ngSwitchCase="'asistente'">
           <div class="vstack">
             <label class="labelAsistente ps-2">Prospector Comercial</label>
-<<<<<<< HEAD
             <!-- Si es encuesta -->
             <ng-container *ngIf="chat.esEncuesta; else mensajeNormalCopiar">
               <div class="chat-bubble ai-bubble formatoMensajes vstackbot">
@@ -30,6 +29,16 @@
                       (click)="manejarRespuestaEncuesta(opcion, chat.preguntaEncuesta!.idPregunta)">
                       {{ opcion }}
                     </button>
+           <div class="chat-bubble ai-bubble formatoMensajes vstackbot" [innerHTML]="chat.mensaje"></div>
+            <!-- <button *ngIf="chat.mostrarBotonDataset" class="btn btn-primary mt-2" (click)="enviarDataset()">
+              Enviar Dataset
+            </button> -->
+             <button *ngIf="chat.rol === 'asistente' && chat.mostrarBotonCopiar" class="btn btn-primary mt-2"
+              class="btn-copiar" (click)="copiarRespuesta(chat.mensaje)"
+              matTooltip="Copiar mensaje"> <mat-icon>content_copy</mat-icon>
+            </button>
+          </div>
+        </ng-container>
 
                 <div *ngIf="opcion.toLowerCase().includes('especificar en comentarios')" class="mt-2 position-relative">
                    <input type="text" class="form-control pr-5" placeholder="Escribe tu respuesta..."
@@ -53,18 +62,6 @@
                   {{ valor }}
                 </button>
               </div>
-=======
-           <div class="chat-bubble ai-bubble formatoMensajes vstackbot" [innerHTML]="chat.mensaje"></div>
-            <!-- <button *ngIf="chat.mostrarBotonDataset" class="btn btn-primary mt-2" (click)="enviarDataset()">
-              Enviar Dataset
-            </button> -->
-             <button *ngIf="chat.rol === 'asistente' && chat.mostrarBotonCopiar" class="btn btn-primary mt-2"
-              class="btn-copiar" (click)="copiarRespuesta(chat.mensaje)"
-              matTooltip="Copiar mensaje"> <mat-icon>content_copy</mat-icon>
-            </button>
-          </div>
-        </ng-container>
->>>>>>> c82a4b63
 
               <!-- ABIERTA -->
               <div *ngSwitchCase="'abierta'" class="opciones-encuesta">
