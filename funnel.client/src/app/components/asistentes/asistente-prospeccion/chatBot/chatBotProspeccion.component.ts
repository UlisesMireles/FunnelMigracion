--- conflicted
+++ resolved
@@ -49,16 +49,7 @@
     esPreguntaFrecuente: false,
   };
 
-<<<<<<< HEAD
-  chatHistorial: ChatHistorial[] = [
-  { 
-    rol: "asistente", 
-    mensaje: 'Hola ' + this.nombreUsuario() + '! ✨ <b >Soy Bruno</b>, tu asistente comercial para convertir contactos en oportunidades reales. Estoy aquí para ayudarte a generar correos estratégicos, identificar oportunidades con IA, proponer soluciones por sector y ayudarte en ventas consultivas, todo desde un solo lugar.',
-    mostrarBotonDataset: true, 
-    mostrarBotonCopiar: false
-  },
-];
-=======
+  
   chatHistorial: ChatHistorial[] = [];
 
   // Inicializar el historial de chat en ngOnInit
@@ -66,7 +57,6 @@
     const mensajeInicial = this.aService.getConfiguracionMensajeInicial(this.nombreUsuario());
     this.chatHistorial = [mensajeInicial];
   }
->>>>>>> b2784273
   chatHistorialResp!: string;
   mostrarBotonDataset: boolean = false;
   topVeinteOriginal: ClientesTopVeinte[] = [];
@@ -175,16 +165,10 @@
     return `¡Hola ${this.nombreUsuario()}! ¿En qué puedo ayudarte hoy?`;
   }
 
-<<<<<<< HEAD
-   private restoreState(state: any) {
-    this.chatHistorial = state.historial || [
-      { rol: "asistente", mensaje: "Hola " + this.nombreUsuario() + "! ✨ <b >Soy Bruno</b>, tu asistente comercial para convertir contactos en oportunidades reales.  Estoy aquí para ayudarte a generar correos estratégicos, identificar oportunidades con IA, proponer soluciones por sector y ayudarte en ventas consultivas, todo desde un solo lugar." , mostrarBotonDataset: true, mostrarBotonCopiar: false }
-    ];
-=======
+
    private restoreState(state: any) { 
     const mensajeInicial = this.aService.getConfiguracionMensajeInicial(this.nombreUsuario());
     this.chatHistorial = state.historial || [mensajeInicial];
->>>>>>> b2784273
     if(state.encuesta){
       this.preguntasProcesadas = state.encuesta.preguntasProcesadas || [];
       this.preguntaActualIndex = state.encuesta.preguntaActualIndex || 0;
@@ -689,14 +673,9 @@
     }
   });
 
-<<<<<<< HEAD
-  this.chatHistorial = [
-    { rol: "asistente", mensaje: "Hola " + this.nombreUsuario() + "! ✨ <b >Soy Bruno</b>, tu asistente comercial para convertir contactos en oportunidades reales.  Estoy aquí para ayudarte a generar correos estratégicos, identificar oportunidades con IA, proponer soluciones por sector y ayudarte en ventas consultivas, todo desde un solo lugar." , mostrarBotonDataset: true, mostrarBotonCopiar: false }
-  ];
-=======
+
   const mensajeInicial = this.aService.getConfiguracionMensajeInicial(this.nombreUsuario());
   this.chatHistorial = [mensajeInicial];
->>>>>>> b2784273
   sessionStorage.removeItem('chatBotProspeccionState');
   localStorage.removeItem('chatBotProspeccionState');
   this.cdRef.detectChanges();
