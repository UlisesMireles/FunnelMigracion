--- conflicted
+++ resolved
@@ -50,15 +50,7 @@
   };
 
   chatHistorial: ChatHistorial[] = [
-<<<<<<< HEAD
-     { rol: "asistente", mensaje: "Hola " + this.nombreUsuario() + "! ✨  Soy Bruno, tu asistente comercial para convertir contactos en oportunidades reales.  Estoy aquí para ayudarte a generar correos estratégicos, identificar oportunidades con IA, proponer soluciones por sector y ayudarte en ventas consultivas, todo desde un solo lugar." , mostrarBotonDataset: true, mostrarBotonCopiar: false}
-=======
-     { rol: "asistente", 
-       mensaje: "Hola " + this.nombreUsuario() + "! ✨  Soy Bruno, tu asistente comercial para convertir contactos en oportunidades reales.  Estoy aquí para ayudarte a generar correos estratégicos, identificar oportunidades con IA, proponer soluciones por sector y ayudarte en ventas consultivas, todo desde un solo lugar." , 
-       mostrarBotonDataset: true,
-      mostrarBotonCopiar: false
-      }
->>>>>>> c82a4b63
+     { rol: "asistente", mensaje: "Hola " + this.nombreUsuario() + "! ✨  Soy Bruno, tu asistente comercial para convertir contactos en oportunidades reales.  Estoy aquí para ayudarte a generar correos estratégicos, identificar oportunidades con IA, proponer soluciones por sector y ayudarte en ventas consultivas, todo desde un solo lugar." , mostrarBotonDataset: true, mostrarBotonCopiar: false},
    ];
   chatHistorialResp!: string;
   mostrarBotonDataset: boolean = false;
@@ -163,15 +155,7 @@
 
    private restoreState(state: any) {
     this.chatHistorial = state.historial || [
-<<<<<<< HEAD
       { rol: "asistente", mensaje: "Hola " + this.nombreUsuario() + "! ✨  Soy Bruno, tu asistente comercial para convertir contactos en oportunidades reales.  Estoy aquí para ayudarte a generar correos estratégicos, identificar oportunidades con IA, proponer soluciones por sector y ayudarte en ventas consultivas, todo desde un solo lugar." , mostrarBotonDataset: true, mostrarBotonCopiar: false }
-=======
-      { rol: "asistente",
-        mensaje: "Hola " + this.nombreUsuario() + "! ✨  Soy Bruno, tu asistente comercial para convertir contactos en oportunidades reales.  Estoy aquí para ayudarte a generar correos estratégicos, identificar oportunidades con IA, proponer soluciones por sector y ayudarte en ventas consultivas, todo desde un solo lugar." ,
-        mostrarBotonDataset: true,
-        mostrarBotonCopiar: false,
-      }
->>>>>>> c82a4b63
     ];
     this.chatHistorialResp = JSON.stringify(this.chatHistorial);
     this.cdRef.detectChanges();
@@ -196,12 +180,8 @@
         this.chatHistorial.push({ 
           rol: "asistente", 
           mensaje: respuestaSaludo,
-<<<<<<< HEAD
-          mostrarBotonDataset: false, 
-=======
           mostrarBotonDataset: false,
           mostrarBotonCopiar: false
->>>>>>> c82a4b63
         });
         
         this.pregunta = "";
@@ -381,7 +361,6 @@
   });
 }
 
-<<<<<<< HEAD
   
 resetConversation() {
   const dialogRef = this.dialog.open(EliminarConversacionComponent, {
@@ -408,29 +387,6 @@
     }
   });
 }
-=======
-  resetConversation() {
-    this.OpenIaService.limpiarCacheBot(this.loginService.obtenerIdUsuario(), 7).subscribe({
-      next: (response) => {
-        console.log('Cache limpiado exitosamente', response);
-      },
-      error: (error) => {
-        console.error('Error al limpiar cache', error);
-      }
-    });
-    this.chatHistorial = [
-     { rol: "asistente", 
-      mensaje: "Hola " + this.nombreUsuario() + "! ✨  Soy Bruno, tu asistente comercial para convertir contactos en oportunidades reales.  Estoy aquí para ayudarte a generar correos estratégicos, identificar oportunidades con IA, proponer soluciones por sector y ayudarte en ventas consultivas, todo desde un solo lugar." , 
-      mostrarBotonDataset: true,
-      mostrarBotonCopiar: false
-     }
-    ];
-    sessionStorage.removeItem('chatBotProspeccionState');
-    localStorage.removeItem('chatBotProspeccionState');
-    this.cdRef.detectChanges();
-    this.scrollToBottom();
-  }
->>>>>>> c82a4b63
 
   scrollToBottom() {
     setTimeout(() => {
