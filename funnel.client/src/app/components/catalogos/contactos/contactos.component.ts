import { ChangeDetectorRef, Component, OnInit, ViewChild } from '@angular/core';
import { LazyLoadEvent } from 'primeng/api';
import { Table } from 'primeng/table';
import { MessageService } from 'primeng/api';
import { SEL_Contacto } from '../../../interfaces/contactos';
import { ContactosService } from '../../../services/contactos.service';
import { baseOut } from '../../../interfaces/utils/utils/baseOut';
import { LoginService } from '../../../services/login.service';

@Component({
  selector: 'app-contactos',
  standalone: false,
  templateUrl: './contactos.component.html',
  styleUrl: './contactos.component.css'
})
export class ContactosComponent {
  constructor(private contactosService: ContactosService, private messageService: MessageService, private cdr: ChangeDetectorRef,
    private readonly loginService: LoginService
  ) { }

  ngOnInit(): void {
    this.getContactos();
  }
  @ViewChild('dt') dt!: Table;

  contactos: SEL_Contacto[] = [];
  contactosOriginal: SEL_Contacto[] = [];
  contactoSeleccionado!: SEL_Contacto;

  selectedEstatus: string = 'Activo';
  loading: boolean = true;
  first: number = 0;
  rows: number = 10;

  filtroContacto='';
  filtroNombre='';
  filtroTelefono='';
  filtroCorreo='';
  filtroProspecto='';

  insertar: boolean = false;
  modalVisible: boolean = false;


  EstatusDropdown = [
    { label: 'Todo', value: null }, 
    { label: 'Activo', value: 'Activo' },
    { label: 'Inactivo', value: 'Inactivo' },
  ];
  rowsOptions = [
    { label: '10', value: 10 },
    { label: '20', value: 20 },
    { label: '50', value: 50 }
  ];

<<<<<<< HEAD
  getContactos(idEmpresa: number = Globals.idEmpresa) {
    this.contactosService.getContactos(Globals.idEmpresa).subscribe({
=======
  getContactos() {
    this.contactosService.getContactos(this.loginService.obtenerIdEmpresa()).subscribe({
>>>>>>> 7b9401b1
      next: (result: SEL_Contacto[]) => {
        this.contactosOriginal = result;
        this.selectedEstatus = 'Activo';
        this.cdr.detectChanges(); 
        this.loading = false;
        this.FiltrarPorEstatus();
      },
      error: (error) => {
        this.messageService.add({
          severity: 'error',
          summary: 'Se ha producido un error.',
          detail: error.errorMessage,
        });
        this.loading = false;
      },
    });
  }
  inserta() {
    this.contactoSeleccionado = {
      idContactoProspecto: 0,
      nombre: '',
      apellidos: '',
      telefono: '',
      correoElectronico: '',
      prospecto: '',
      idEmpresa: 1,
      idProspecto: 0,
      estatus: 0,
      desEstatus: '',
      nombreCompleto: ''
    };
    this.insertar = true;
    this.modalVisible = true;
  }
  
  actualiza(licencia: SEL_Contacto) {
    this.contactoSeleccionado = licencia;
    this.insertar = false;
    this.modalVisible = true;
  }
  
  pageChange(event: LazyLoadEvent) {
    if (event.first !== undefined) {
      this.first = event.first;
    }
    if (event.rows !== undefined) {
      this.rows = event.rows;
    }
  }
  onInput(event: Event): void {
    const input = event.target as HTMLInputElement; // Casting de tipo
    if (this.dt) {
      this.dt.filterGlobal(input.value, 'contains');
    }
  }
  prev() {
    this.first = this.first - this.rows;
  }
  reset() {
    this.first = 0;
    this.getContactos();
    this.dt.reset();
  }
  next() {
    this.first = this.first + this.rows;
  }

  updateFilter(event: any, field: string) {
    this.dt.filter(event, field, 'contains');
  }

  getVisibleTotal(campo: string, dt: any): number {
    const registrosVisibles = dt.filteredValue
      ? dt.filteredValue
      : this.contactos;
    if (campo === 'nombreCompleto') {
      return registrosVisibles.length; 
    }
    return registrosVisibles.reduce(
      (acc: number, empresa: SEL_Contacto) =>
        acc + Number(empresa[campo as keyof SEL_Contacto] || 0),
      0
    );
  }
  isLastPage(): boolean {
    return this.contactos
      ? this.first + this.rows >= this.contactos.length
      : true;
  }
  
  onModalClose() {
    this.modalVisible = false;
  }

  manejarResultado(result: baseOut) {
    if (result.result) {
      this.messageService.add({
        severity: 'success',
        summary: 'La operación se realizó con éxito.',
        detail: result.errorMessage,
      });
      this.getContactos();
    } else {
      this.messageService.add({
        severity: 'error',
        summary: 'Se ha producido un error.',
        detail: result.errorMessage,
      });
    }
  }

  FiltrarPorEstatus() {
    this.contactos = this.selectedEstatus === null
      ? [...this.contactosOriginal]
      : [...this.contactosOriginal.filter((x) => x.desEstatus === this.selectedEstatus)];
    if (this.dt) {
      this.dt.first = 0;
    }
  }
}<|MERGE_RESOLUTION|>--- conflicted
+++ resolved
@@ -53,13 +53,8 @@
     { label: '50', value: 50 }
   ];
 
-<<<<<<< HEAD
-  getContactos(idEmpresa: number = Globals.idEmpresa) {
-    this.contactosService.getContactos(Globals.idEmpresa).subscribe({
-=======
   getContactos() {
     this.contactosService.getContactos(this.loginService.obtenerIdEmpresa()).subscribe({
->>>>>>> 7b9401b1
       next: (result: SEL_Contacto[]) => {
         this.contactosOriginal = result;
         this.selectedEstatus = 'Activo';
