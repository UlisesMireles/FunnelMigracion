<div class="container-fluid">
<<<<<<< HEAD
  <div class="row">
    <div class="col-12" style="text-align: left; font-weight: bold;">
      <h3></h3>
    </div>
    
    <div class="col-12">
      <div class="row contenedorTabla" style="justify-content: center; display: flex; width: 100%;">
        <div *ngIf="loading">Cargando...</div>
        <p-table *ngIf="!loading" #dt [stripedRows]="true" [value]="oportunidades" dataKey="id" [rows]="20"
          [showCurrentPageReport]="true" [rowsPerPageOptions]="[20, 30, 50]" [paginator]="true" paginatorPosition="both"
          currentPageReportTemplate="Mostrando {first} a {last} de {totalRecords} Registros"
          [columns]="lsColumnasAMostrar"
          [autoLayout]="true"
          [globalFilterFields]="['idOportunidad','nombre','nombreSector','nombreOportunidad','abreviatura','stage','iniciales','nombreContacto','entrega','monto','probabilidadOriginal','probabilidad','montoNormalizado','fechaRegistro','diasFunnel','fechaEstimadaCierreOriginal','fechaModificacion']"
          [tableStyle]="{'min-width': anchoTabla + '%'}">
          
          <ng-template class="divAccionesTabla" #caption>
            <div class="col-12" style="text-align: left; font-weight: bold;">
              <h3>Administración General de Oportunidades Ganadas</h3>
            </div>
            <div class="row">
              <div class="col inDivDatatableHeader" style="text-align:right; margin-right:5px">
                <p-dropdown [options]="years" [(ngModel)]="selectedYear" (onChange)="filterByYear()" placeholder="Selecciona un año"
                  [ngStyle]="{'margin-right': '5px'}">
                </p-dropdown>
                <p-button label="" icon="bi bi-arrow-clockwise" (click)="clear(dt)" severity="secondary"
                pTooltip="Refrescar" tooltipPosition="top"
                [ngStyle]="{'margin-right': '5px'}" />
              
                <p-button label="" icon="bi bi-download" severity="secondary" (click)="exportExcel(dt)" 
                  pTooltip="Descargar Excel" tooltipPosition="top"
                  [ngStyle]="{'margin-right': '5px'}"/>
                
                <p-button label="" icon="bi-list" (click)="agregarColumna($event)" severity="secondary"  
                  pTooltip="Agregar columna" tooltipPosition="top"
                  [ngStyle]="{'margin-right': '5px'}"/>
              
=======
    <div class="row">
      <div class="col-12" style="text-align: left; font-weight: bold;">
        <h3></h3>
      </div>
      
      <div class="col-12">
        <div class="row contenedorTabla" style="justify-content: center; display: flex; width: 100% ;" >
          <div *ngIf="loading">Cargando...</div>
          <p-table *ngIf="!loading" #dt [stripedRows]="true" [value]="oportunidades" dataKey="id" [rows]="20"
            [showCurrentPageReport]="true" [rowsPerPageOptions]="[20, 30, 50]" [paginator]="true" paginatorPosition="both"
            currentPageReportTemplate="Mostrando {first} a {last} de {totalRecords} Registros"
            [columns]="lsColumnasAMostrar"
            [autoLayout]="true"
            [globalFilterFields]="['idOportunidad','nombre','nombreSector','nombreOportunidad','abreviatura','stage','iniciales','nombreContacto','entrega','monto','probabilidadOriginal','probabilidad','montoNormalizado','fechaRegistro','diasFunnel','fechaEstimadaCierreOriginal','fechaModificacion']"
            [tableStyle]="{'min-width': anchoTabla+ '%'}">
            
            <ng-template class="divAccionesTabla" #caption>
              <div class="col-12" style="text-align: left; font-weight: bold; margin-top: 20px">
                <h3>Administración General de Oportunidades Ganadas</h3>
              </div>
              <div class="row">
                <div class="col inDivDatatableHeader" style="text-align:right; margin-right:5px">
                  <p-dropdown [options]="years" [(ngModel)]="selectedYear" (onChange)="filterByYear()" placeholder="Selecciona un año"></p-dropdown>
                  <p-button label="" icon="bi bi-arrow-clockwise" (click)="clear(dt)" severity="secondary" [ngStyle]="{'margin-right': '5px'}" />
                  <p-button label="" icon="bi bi-download" severity="secondary" (click)="exportExcel(dt)" [ngStyle]="{'margin-right': '5px'}" />
                  <p-button label="" icon="bi-pencil" (click)="agregarColumna($event)" severity="secondary" [ngStyle]="{'margin-right': '5px'}" />
                </div>
>>>>>>> 60a4596a
              </div>
              <div class="row">
                <div class="col inDivDatatableHeader" style="text-align:right; margin-right:5px">
                  <p-button label="" icon="bi bi-arrow-clockwise" (click)="clear(dt)" severity="secondary"
                    [ngStyle]="{'margin-right': '5px'}" />
                  <p-button label="" icon="bi bi-download" severity="secondary" (click)="exportExcel(dt)"  [ngStyle]="{'margin-right': '5px'}"/>
                  <p-button label="" icon="bi-pencil" (click)="agregarColumna($event)"  severity="secondary"  [ngStyle]="{'margin-right': '5px'}"/>
                 
                </div> 
              </div>
            </ng-template>

            <ng-template pTemplate="header" let-columns>
              <tr class="custom-header">
                  <th></th>
                  <th></th>
                  <th></th>
                  <th *ngFor="let def of lsColumnasAMostrar" pSortableColumn="{{def.key}}">
                    {{def.valor}}<p-sortIcon field="{{def.key}}"></p-sortIcon>
                  </th>
              </tr>
              <tr>
                  <th></th>
                  <th></th>
                  <th></th>
                  <th *ngFor="let def of lsColumnasAMostrar" style="min-width: 30%;">
                      <ng-container *ngIf="def.groupColumn">
                          <p-columnFilter field="{{def.key}}" matchMode="in" [showMenu]="false">
                              <ng-template pTemplate="filter" let-value let-filter="filterCallback">
                                  <p-multiSelect [ngModel]="value"
                                      [options]="obtenerArregloFiltros(oportunidades, def.key)" placeholder=""
                                      (onChange)="filter($event.value)">
                                      <ng-template let-option pTemplate="item">
                                          <div class="p-multiselect-representative-option">
                                              <span class="ml-1">{{option}}</span>
                                          </div>
                                      </ng-template>
                                  </p-multiSelect>
                              </ng-template>
                          </p-columnFilter>
                      </ng-container>
                      <ng-container *ngIf="!def.groupColumn">
                          <div [ngSwitch]="def.tipoFormato">
                              <div *ngSwitchCase="'text'">
                                  <p-columnFilter field="{{def.key}}" matchMode="contains" [showMenu]="false">
                                      <ng-template pTemplate="filter" let-value let-filter="filterCallback">
                                          <input type="text" pInputText [ngModel]="value" [ngStyle]="{'width': def.key == 'idOportunidad' ? '90%' : 'auto'}"
                                              (ngModelChange)="filter($event)" class="p-inputtext" placeholder="">
                                      </ng-template>
                                  </p-columnFilter>
                              </div>
                              <div *ngSwitchCase="'currency'">
                                  <p-columnFilter type="numeric" field="{{def.key}}" [showButtons]="false"
                                      [maxFractionDigits]="7"></p-columnFilter>
                              </div>
                              <div *ngSwitchCase="'date'">
                                  <p-columnFilter type="{{def.tipoFormato}}" [field]="def.key" [showButtons]="false">
                                      <ng-template pTemplate="filter" let-value let-filter="filterCallback">
                                          <p-calendar #calendar [ngModel]="value" (onSelect)="filter(calendar.value)"
                                              [showButtonBar]="true"></p-calendar>
                                      </ng-template>
                                  </p-columnFilter>
                              </div>
                              <div *ngSwitchDefault>
                                  <p-columnFilter
                                      *ngIf="def.tipoFormato !== 'text' && def.tipoFormato !== 'currency' && def.tipoFormato !== 'date'"
                                      type="{{def.tipoFormato}}" field="{{def.key}}" [showButtons]="false" [showMenu]="false" [showMenu]="false">
                                  </p-columnFilter>
                              </div>
                          </div>
                      </ng-container>

                  </th>
              </tr>
          </ng-template>

          <ng-template pTemplate="body" let-rowData let-columns="columns">
            <tr>
<<<<<<< HEAD
                <th></th>
                <th></th>
                <th *ngFor="let def of lsColumnasAMostrar" style="min-width: 30%;">
                    <ng-container *ngIf="def.groupColumn">
                        <p-columnFilter field="{{def.key}}" matchMode="in" [showMenu]="false">
                            <ng-template pTemplate="filter" let-value let-filter="filterCallback">
                                <p-multiSelect [ngModel]="value"
                                    [options]="obtenerArregloFiltros(oportunidades, def.key)" placeholder=""
                                    (onChange)="filter($event.value)">
                                    <ng-template let-option pTemplate="item">
                                        <div class="p-multiselect-representative-option">
                                            <span class="ml-1">{{option}}</span>
                                        </div>
                                    </ng-template>
                                </p-multiSelect>
                            </ng-template>
                        </p-columnFilter>
                    </ng-container>
                    <ng-container *ngIf="!def.groupColumn">
                        <div [ngSwitch]="def.tipoFormato">
                            <div *ngSwitchCase="'text'">
                                <p-columnFilter field="{{def.key}}" matchMode="contains" [showMenu]="false">
                                    <ng-template pTemplate="filter" let-value let-filter="filterCallback">
                                      <input type="text" pInputText [ngModel]="value" [ngStyle]="getColumnWidth(def.key)"
                                      (ngModelChange)="filter($event)" class="p-inputtext" placeholder="">
                                  
                                    </ng-template>
                                </p-columnFilter>
                            </div>
                            <div *ngSwitchCase="'currency'">
                                <p-columnFilter type="numeric" field="{{def.key}}" [showButtons]="false"
                                    [maxFractionDigits]="7"></p-columnFilter>
                            </div>
                            <div *ngSwitchCase="'date'">
                                <p-columnFilter type="{{def.tipoFormato}}" [field]="def.key" [showButtons]="false">
                                    <ng-template pTemplate="filter" let-value let-filter="filterCallback">
                                        <p-calendar #calendar [ngModel]="value" (onSelect)="filter(calendar.value)"
                                            [showButtonBar]="true"></p-calendar>
                                    </ng-template>
                                </p-columnFilter>
                            </div>
                            <div *ngSwitchDefault>
                                <p-columnFilter
                                    *ngIf="def.tipoFormato !== 'text' && def.tipoFormato !== 'currency' && def.tipoFormato !== 'date'"
                                    type="{{def.tipoFormato}}" field="{{def.key}}" [showButtons]="false" [showMenu]="false">
                                </p-columnFilter>
                            </div>
                        </div>
                    </ng-container>
                </th>
=======
              <td>
                <p-button type="button" icon="bi bi-folder2" text (click)="documento(rowData)"/>
              </td>
                <td>
                  <p-button type="button" icon="bi bi-file-earmark-text" text (click)="seguimiento(rowData)"/>
                </td>
                <td>
                  <p-button type="button" icon="bi bi-pencil" text (click)="actualiza(rowData)"/>
                </td>
                <td *ngFor="let def of lsColumnasAMostrar">
                  <ng-container [ngSwitch]="def.tipoFormato">
                    <span *ngSwitchCase="'text'">{{ rowData[def.key] }}</span>
            
                    <span *ngSwitchCase="'currency'">
                      {{ rowData[def.key] | currency:'MX ':'symbol' }}
                    </span>
            
                    <span *ngSwitchCase="'number'">{{ rowData[def.key] | number:'1.0-2' }}</span>
            
                    <span *ngSwitchCase="'date'">{{ rowData[def.key] | date:'dd/MM/yyyy' }}</span>
                  </ng-container>
                </td>
>>>>>>> 60a4596a
            </tr>
          </ng-template>
          <ng-template pTemplate="footer" let-columns #footer>
            <tr class="custom-footer">
              <td></td>
              <td></td>
              <td></td>
              <td *ngFor="let def of lsColumnasAMostrar">
                <ng-container *ngIf="def.key === 'idOportunidad'">
                  total de registros: {{ getTotalCostPrimeNg(dt, def) }}
                </ng-container>
                <ng-container *ngIf="def.tipoFormato === 'currency'">
                  {{ getTotalCostPrimeNg(dt, def) | currency:'MX ': 'symbol' }}
                </ng-container>
                <ng-container *ngIf="def.tipoFormato !== 'currency' && def.key !== 'nombre' && def.key !== 'idOportunidad'">
                  {{ getTotalCostPrimeNg(dt, def) | number: '1.0-2' }}
                </ng-container>
              </td>
            </tr>
          </ng-template>

        <ng-template pTemplate="body" let-rowData let-columns="columns">
          <tr>
            <td>
              <p-button type="button" icon="bi bi-file-earmark-text" text (click)="seguimiento(rowData)" 
                pTooltip="Ver seguimiento" tooltipPosition="top"/>
            </td>
            <td>
              <p-button type="button" icon="bi bi-pencil" text (click)="actualiza(rowData)" 
                pTooltip="Editar oportunidad" tooltipPosition="top"/>
            </td>
            <td *ngFor="let def of lsColumnasAMostrar">
              <ng-container [ngSwitch]="def.tipoFormato">
                <span *ngSwitchCase="'text'">{{ rowData[def.key] }}</span>
                <span *ngSwitchCase="'currency'">
                  {{ rowData[def.key] | currency:'MX ':'symbol' }}
                </span>
                <span *ngSwitchCase="'number'">{{ rowData[def.key] | number:'1.0-2' }}</span>
                <span *ngSwitchCase="'date'">{{ rowData[def.key] | date:'dd/MM/yyyy' }}</span>
              </ng-container>
            </td>
          </tr>
        </ng-template>
        <ng-template pTemplate="footer" let-columns #footer>
          <tr class="custom-footer">
            <td></td>
            <td></td>
            <td *ngFor="let def of lsColumnasAMostrar">
              <ng-container *ngIf="def.key === 'idOportunidad'">
                Total: {{ getTotalCostPrimeNg(dt, def) }}
              </ng-container>
              <ng-container *ngIf="def.tipoFormato === 'currency'">
                {{ getTotalCostPrimeNg(dt, def) | currency:'MX ': 'symbol' }}
              </ng-container>
              <ng-container *ngIf="def.tipoFormato !== 'currency' && def.key !== 'nombre' && def.key !== 'idOportunidad'">
                {{ getTotalCostPrimeNg(dt, def) | number: '1.0-2' }}
              </ng-container>
            </td>
          </tr>
        </ng-template>

        <ng-template pTemplate="emptymessage">
          <tr>
              <td colspan="5">No preguntas encontradas.</td>
          </tr>
        </ng-template>
          
        </p-table>
      </div>
      <p-toast position="center"></p-toast>
    </div>
  </div>
</div>

<app-modal-oportunidades-ganadas [(visible)]="modalVisible" [title]="'Editar Datos de '" (closeModal)="onModalClose()"
  (result)="manejarResultado($event)" [oportunidades]="oportunidades" [oportunidad]="oportunidadSeleccionada">
</app-modal-oportunidades-ganadas>

<app-seguimiento-oportunidades [(visible)]="modalSeguimientoVisible" [title]="'Seguimiento de '" (closeModal)="onModalClose()"
  (result)="manejarResultado($event)" [insertar]="insertar" [oportunidades]="oportunidades" [oportunidad]="oportunidadSeleccionada">
</app-seguimiento-oportunidades>

<app-documentos-oportunidades [(visible)]="modalDocumentosVisible" [title]="'Documentos de '" (closeModal)="onModalClose()"
  (result)="manejarResultado($event)" [insertar]="insertar" [oportunidades]="oportunidades" [oportunidad]="oportunidadSeleccionada">
</app-documentos-oportunidades><|MERGE_RESOLUTION|>--- conflicted
+++ resolved
@@ -1,5 +1,4 @@
 <div class="container-fluid">
-<<<<<<< HEAD
   <div class="row">
     <div class="col-12" style="text-align: left; font-weight: bold;">
       <h3></h3>
@@ -37,47 +36,10 @@
                   pTooltip="Agregar columna" tooltipPosition="top"
                   [ngStyle]="{'margin-right': '5px'}"/>
               
-=======
-    <div class="row">
-      <div class="col-12" style="text-align: left; font-weight: bold;">
-        <h3></h3>
-      </div>
-      
-      <div class="col-12">
-        <div class="row contenedorTabla" style="justify-content: center; display: flex; width: 100% ;" >
-          <div *ngIf="loading">Cargando...</div>
-          <p-table *ngIf="!loading" #dt [stripedRows]="true" [value]="oportunidades" dataKey="id" [rows]="20"
-            [showCurrentPageReport]="true" [rowsPerPageOptions]="[20, 30, 50]" [paginator]="true" paginatorPosition="both"
-            currentPageReportTemplate="Mostrando {first} a {last} de {totalRecords} Registros"
-            [columns]="lsColumnasAMostrar"
-            [autoLayout]="true"
-            [globalFilterFields]="['idOportunidad','nombre','nombreSector','nombreOportunidad','abreviatura','stage','iniciales','nombreContacto','entrega','monto','probabilidadOriginal','probabilidad','montoNormalizado','fechaRegistro','diasFunnel','fechaEstimadaCierreOriginal','fechaModificacion']"
-            [tableStyle]="{'min-width': anchoTabla+ '%'}">
-            
-            <ng-template class="divAccionesTabla" #caption>
-              <div class="col-12" style="text-align: left; font-weight: bold; margin-top: 20px">
-                <h3>Administración General de Oportunidades Ganadas</h3>
               </div>
-              <div class="row">
-                <div class="col inDivDatatableHeader" style="text-align:right; margin-right:5px">
-                  <p-dropdown [options]="years" [(ngModel)]="selectedYear" (onChange)="filterByYear()" placeholder="Selecciona un año"></p-dropdown>
-                  <p-button label="" icon="bi bi-arrow-clockwise" (click)="clear(dt)" severity="secondary" [ngStyle]="{'margin-right': '5px'}" />
-                  <p-button label="" icon="bi bi-download" severity="secondary" (click)="exportExcel(dt)" [ngStyle]="{'margin-right': '5px'}" />
-                  <p-button label="" icon="bi-pencil" (click)="agregarColumna($event)" severity="secondary" [ngStyle]="{'margin-right': '5px'}" />
-                </div>
->>>>>>> 60a4596a
-              </div>
-              <div class="row">
-                <div class="col inDivDatatableHeader" style="text-align:right; margin-right:5px">
-                  <p-button label="" icon="bi bi-arrow-clockwise" (click)="clear(dt)" severity="secondary"
-                    [ngStyle]="{'margin-right': '5px'}" />
-                  <p-button label="" icon="bi bi-download" severity="secondary" (click)="exportExcel(dt)"  [ngStyle]="{'margin-right': '5px'}"/>
-                  <p-button label="" icon="bi-pencil" (click)="agregarColumna($event)"  severity="secondary"  [ngStyle]="{'margin-right': '5px'}"/>
-                 
-                </div> 
-              </div>
-            </ng-template>
-
+            </div>
+          </ng-template>
+    
             <ng-template pTemplate="header" let-columns>
               <tr class="custom-header">
                   <th></th>
@@ -144,67 +106,19 @@
 
           <ng-template pTemplate="body" let-rowData let-columns="columns">
             <tr>
-<<<<<<< HEAD
-                <th></th>
-                <th></th>
-                <th *ngFor="let def of lsColumnasAMostrar" style="min-width: 30%;">
-                    <ng-container *ngIf="def.groupColumn">
-                        <p-columnFilter field="{{def.key}}" matchMode="in" [showMenu]="false">
-                            <ng-template pTemplate="filter" let-value let-filter="filterCallback">
-                                <p-multiSelect [ngModel]="value"
-                                    [options]="obtenerArregloFiltros(oportunidades, def.key)" placeholder=""
-                                    (onChange)="filter($event.value)">
-                                    <ng-template let-option pTemplate="item">
-                                        <div class="p-multiselect-representative-option">
-                                            <span class="ml-1">{{option}}</span>
-                                        </div>
-                                    </ng-template>
-                                </p-multiSelect>
-                            </ng-template>
-                        </p-columnFilter>
-                    </ng-container>
-                    <ng-container *ngIf="!def.groupColumn">
-                        <div [ngSwitch]="def.tipoFormato">
-                            <div *ngSwitchCase="'text'">
-                                <p-columnFilter field="{{def.key}}" matchMode="contains" [showMenu]="false">
-                                    <ng-template pTemplate="filter" let-value let-filter="filterCallback">
-                                      <input type="text" pInputText [ngModel]="value" [ngStyle]="getColumnWidth(def.key)"
-                                      (ngModelChange)="filter($event)" class="p-inputtext" placeholder="">
-                                  
-                                    </ng-template>
-                                </p-columnFilter>
-                            </div>
-                            <div *ngSwitchCase="'currency'">
-                                <p-columnFilter type="numeric" field="{{def.key}}" [showButtons]="false"
-                                    [maxFractionDigits]="7"></p-columnFilter>
-                            </div>
-                            <div *ngSwitchCase="'date'">
-                                <p-columnFilter type="{{def.tipoFormato}}" [field]="def.key" [showButtons]="false">
-                                    <ng-template pTemplate="filter" let-value let-filter="filterCallback">
-                                        <p-calendar #calendar [ngModel]="value" (onSelect)="filter(calendar.value)"
-                                            [showButtonBar]="true"></p-calendar>
-                                    </ng-template>
-                                </p-columnFilter>
-                            </div>
-                            <div *ngSwitchDefault>
-                                <p-columnFilter
-                                    *ngIf="def.tipoFormato !== 'text' && def.tipoFormato !== 'currency' && def.tipoFormato !== 'date'"
-                                    type="{{def.tipoFormato}}" field="{{def.key}}" [showButtons]="false" [showMenu]="false">
-                                </p-columnFilter>
-                            </div>
-                        </div>
-                    </ng-container>
-                </th>
-=======
               <td>
-                <p-button type="button" icon="bi bi-folder2" text (click)="documento(rowData)"/>
+                <p-button type="button" icon="bi bi-file-earmark-text" text (click)="seguimiento(rowData)" 
+                  pTooltip="Ver seguimiento" tooltipPosition="top"/>
               </td>
-                <td>
-                  <p-button type="button" icon="bi bi-file-earmark-text" text (click)="seguimiento(rowData)"/>
-                </td>
-                <td>
-                  <p-button type="button" icon="bi bi-pencil" text (click)="actualiza(rowData)"/>
-                </td>
+              <td>
+                <p-button type="button" icon="bi bi-pencil" text (click)="actualiza(rowData)" 
+                  pTooltip="Editar oportunidad" tooltipPosition="top"/>
+              </td>
+              <td>
+                <p-button type="button" icon="bi bi-folder2" text (click)="documento(rowData)"
+                  pTooltip="Ver documentos" tooltipPosition="top"/>
+              </td>
+
                 <td *ngFor="let def of lsColumnasAMostrar">
                   <ng-container [ngSwitch]="def.tipoFormato">
                     <span *ngSwitchCase="'text'">{{ rowData[def.key] }}</span>
@@ -218,50 +132,8 @@
                     <span *ngSwitchCase="'date'">{{ rowData[def.key] | date:'dd/MM/yyyy' }}</span>
                   </ng-container>
                 </td>
->>>>>>> 60a4596a
             </tr>
           </ng-template>
-          <ng-template pTemplate="footer" let-columns #footer>
-            <tr class="custom-footer">
-              <td></td>
-              <td></td>
-              <td></td>
-              <td *ngFor="let def of lsColumnasAMostrar">
-                <ng-container *ngIf="def.key === 'idOportunidad'">
-                  total de registros: {{ getTotalCostPrimeNg(dt, def) }}
-                </ng-container>
-                <ng-container *ngIf="def.tipoFormato === 'currency'">
-                  {{ getTotalCostPrimeNg(dt, def) | currency:'MX ': 'symbol' }}
-                </ng-container>
-                <ng-container *ngIf="def.tipoFormato !== 'currency' && def.key !== 'nombre' && def.key !== 'idOportunidad'">
-                  {{ getTotalCostPrimeNg(dt, def) | number: '1.0-2' }}
-                </ng-container>
-              </td>
-            </tr>
-          </ng-template>
-
-        <ng-template pTemplate="body" let-rowData let-columns="columns">
-          <tr>
-            <td>
-              <p-button type="button" icon="bi bi-file-earmark-text" text (click)="seguimiento(rowData)" 
-                pTooltip="Ver seguimiento" tooltipPosition="top"/>
-            </td>
-            <td>
-              <p-button type="button" icon="bi bi-pencil" text (click)="actualiza(rowData)" 
-                pTooltip="Editar oportunidad" tooltipPosition="top"/>
-            </td>
-            <td *ngFor="let def of lsColumnasAMostrar">
-              <ng-container [ngSwitch]="def.tipoFormato">
-                <span *ngSwitchCase="'text'">{{ rowData[def.key] }}</span>
-                <span *ngSwitchCase="'currency'">
-                  {{ rowData[def.key] | currency:'MX ':'symbol' }}
-                </span>
-                <span *ngSwitchCase="'number'">{{ rowData[def.key] | number:'1.0-2' }}</span>
-                <span *ngSwitchCase="'date'">{{ rowData[def.key] | date:'dd/MM/yyyy' }}</span>
-              </ng-container>
-            </td>
-          </tr>
-        </ng-template>
         <ng-template pTemplate="footer" let-columns #footer>
           <tr class="custom-footer">
             <td></td>
