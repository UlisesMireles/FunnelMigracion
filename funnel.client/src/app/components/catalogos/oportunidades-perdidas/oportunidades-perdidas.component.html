<div class="container-fluid">
  <div class="row">
    <div class="col-12" style="text-align: left; font-weight: bold;">
      <h3></h3>
    </div>
    
    <div class="col-12">
      <div class="row contenedorTabla" style="justify-content: center; display: flex; width: 100%;">
        <div *ngIf="loading">Cargando...</div>
        <p-table *ngIf="!loading" #dt [stripedRows]="true" [value]="oportunidadesPerdidas" dataKey="id" [rows]="20"
          [showCurrentPageReport]="true" [rowsPerPageOptions]="[20, 30, 50]" [paginator]="true" paginatorPosition="both"
          currentPageReportTemplate="Mostrando {first} a {last} de {totalRecords} Registros"
          [columns]="lsColumnasAMostrar"
          [resizableColumns]="true"
          [globalFilterFields]="['nombre','nombreSector','nombreOportunidad','abreviatura','stage','iniciales','nombreContacto','entrega','monto','probabilidadOriginal','probabilidad','montoNormalizado','fechaRegistro','diasFunnel','fechaEstimadaCierreOriginal','fechaModificacion', 'comentario']"
          [tableStyle]="{'min-width': anchoTabla + '%'}">
          
          <ng-template class="divAccionesTabla" #caption>
            <div class="col-12" style="text-align: left; font-weight: bold; margin-top: 20px">
              <h3>Administración General de Oportunidades Perdidas</h3>
            </div>
            <div class="row">
              <div class="col inDivDatatableHeader" style="text-align:right; margin-right:5px">
                <p-dropdown [options]="years" [(ngModel)]="selectedYear" (onChange)="filterByYear()" placeholder="Selecciona un año"
                  [ngStyle]="{'margin-right': '5px'}">
                </p-dropdown>
                <p-button label="" icon="bi bi-arrow-clockwise" (click)="clear(dt)" severity="secondary"
                pTooltip="Refrescar" tooltipPosition="top"
                [ngStyle]="{'margin-right': '5px'}" />
              
                <p-button label="" icon="bi bi-download" severity="secondary" (click)="exportExcel(dt)" 
                  pTooltip="Descargar Excel" tooltipPosition="top"
                  [ngStyle]="{'margin-right': '5px'}"/>
                
                <p-button label="" icon="bi-list" (click)="agregarColumna($event)" severity="secondary"  
                  pTooltip="Agregar columna" tooltipPosition="top"
                  [ngStyle]="{'margin-right': '5px'}"/>
              
              </div>
            </div>
          </ng-template>

          <ng-template pTemplate="header" let-columns>
            <tr class="custom-header">
                <th></th>
                <th></th>
<<<<<<< HEAD
=======
                <th></th>
>>>>>>> 60a4596a
                <th *ngFor="let def of lsColumnasAMostrar" pSortableColumn="{{def.key}}">
                  {{def.valor}}<p-sortIcon field="{{def.key}}"></p-sortIcon>
                </th>
            </tr>
            <tr>
                <th></th>
                <th></th>
<<<<<<< HEAD
=======
                <th></th>
>>>>>>> 60a4596a
                <th *ngFor="let def of lsColumnasAMostrar" style="min-width: 30%;">
                    <ng-container *ngIf="def.groupColumn">
                        <p-columnFilter field="{{def.key}}" matchMode="in" [showMenu]="false">
                            <ng-template pTemplate="filter" let-value let-filter="filterCallback">
                                <p-multiSelect [ngModel]="value"
                                    [options]="obtenerArregloFiltros(oportunidadesPerdidas, def.key)" placeholder=""
                                    (onChange)="filter($event.value)">
                                    <ng-template let-option pTemplate="item">
                                        <div class="p-multiselect-representative-option">
                                            <span class="ml-1">{{option}}</span>
                                        </div>
                                    </ng-template>
                                </p-multiSelect>
                            </ng-template>
                        </p-columnFilter>
                    </ng-container>
                    <ng-container *ngIf="!def.groupColumn">
                        <div [ngSwitch]="def.tipoFormato">
                            <div *ngSwitchCase="'text'">
                                <p-columnFilter field="{{def.key}}" matchMode="contains" [showMenu]="false">
                                    <ng-template pTemplate="filter" let-value let-filter="filterCallback">
                                        <input type="text" pInputText [ngModel]="value" [ngStyle]="{'width': def.key == 'idOportunidad' ? '90%' : 'auto'}"
                                            (ngModelChange)="filter($event)" class="p-inputtext" placeholder="">
                                    </ng-template>
                                </p-columnFilter>
                            </div>
                            <div *ngSwitchCase="'currency'">
                                <p-columnFilter type="numeric" field="{{def.key}}" [showButtons]="false"
                                    [maxFractionDigits]="7"></p-columnFilter>
                            </div>
                            <div *ngSwitchCase="'date'">
                                <p-columnFilter type="{{def.tipoFormato}}" [field]="def.key" [showButtons]="false">
                                    <ng-template pTemplate="filter" let-value let-filter="filterCallback">
                                        <p-calendar #calendar [ngModel]="value" (onSelect)="filter(calendar.value)"
                                            [showButtonBar]="true"></p-calendar>
                                    </ng-template>
                                </p-columnFilter>
                            </div>
                            <div *ngSwitchDefault>
                                <p-columnFilter
                                    *ngIf="def.tipoFormato !== 'text' && def.tipoFormato !== 'currency' && def.tipoFormato !== 'date'"
                                    type="{{def.tipoFormato}}" field="{{def.key}}" [showButtons]="false">
                                </p-columnFilter>
                            </div>
                        </div>
                    </ng-container>
                </th>
            </tr>
        </ng-template>

        <ng-template pTemplate="body" let-rowData let-columns="columns">
          <tr>
            <td>
<<<<<<< HEAD
              <p-button type="button" icon="bi bi-file-earmark-text" text (click)="seguimiento(rowData)" 
                pTooltip="Ver seguimiento" tooltipPosition="top"/>
            </td>
            <td>
              <p-button type="button" icon="bi bi-pencil" text (click)="actualiza(rowData)" 
                pTooltip="Editar oportunidad" tooltipPosition="top"/>
            </td>
=======
              <p-button type="button" icon="bi bi-folder2" text (click)="documento(rowData)"/>
            </td>
              <td>
                <p-button type="button" icon="bi bi-file-earmark-text" text (click)="seguimiento(rowData)"/>
              </td>
              <td>
                <p-button type="button" icon="bi bi-pencil" text (click)="actualiza(rowData)"/>
              </td>
>>>>>>> 60a4596a
              <td *ngFor="let def of lsColumnasAMostrar">
                <ng-container [ngSwitch]="def.tipoFormato">
                  <span *ngSwitchCase="'text'">{{ rowData[def.key] }}</span>
                  <span *ngSwitchCase="'currency'">
                    {{ rowData[def.key] | currency:'MX ':'symbol' }}
                  </span>
                  <span *ngSwitchCase="'number'">{{ rowData[def.key] | number:'1.0-2' }}</span>
                  <span *ngSwitchCase="'date'">{{ rowData[def.key] | date:'dd/MM/yyyy' }}</span>
                </ng-container>
              </td>
          </tr>
        </ng-template>
        <ng-template pTemplate="footer" let-columns #footer>
          <tr class="custom-footer">
            <td></td>
            <td></td>
            <td *ngFor="let def of lsColumnasAMostrar">
              <ng-container *ngIf="def.key === 'idOportunidad'">
                Total: {{ getTotalCostPrimeNg(dt, def) }}
              </ng-container>
              <ng-container *ngIf="def.tipoFormato === 'currency'">
                {{ getTotalCostPrimeNg(dt, def) | currency:'MX ': 'symbol' }}
              </ng-container>
              <ng-container *ngIf="def.tipoFormato !== 'currency' && def.key !== 'nombre' && def.key !== 'idOportunidad'">
                {{ getTotalCostPrimeNg(dt, def) | number: '1.0-2' }}
              </ng-container>
            </td>
          </tr>
        </ng-template>

        <ng-template pTemplate="emptymessage">
          <tr>
              <td colspan="5">No preguntas encontradas.</td>
          </tr>
        </ng-template>
          
        </p-table>
      </div>
      <p-toast position="center"></p-toast>
    </div>
  </div>
</div>

<app-modal-oportunidades-perdidas [(visible)]="modalVisible" [title]="'Editar Datos de '" (closeModal)="onModalClose()"
(result)="manejarResultado($event)" [oportunidades]="oportunidadesPerdidas" [oportunidad]="oportunidadSeleccionadaPerdidas">
</app-modal-oportunidades-perdidas>

<app-seguimiento-oportunidades [(visible)]="modalSeguimientoVisible" [title]="'Seguimiento de '" (closeModal)="onModalClose()"
  (result)="manejarResultado($event)" [insertar]="insertar" [oportunidades]="oportunidadesPerdidas" [oportunidad]="oportunidadSeleccionadaPerdidas">
<<<<<<< HEAD
</app-seguimiento-oportunidades>
=======
</app-seguimiento-oportunidades>

<app-documentos-oportunidades [(visible)]="modalDocumentosVisible" [title]="'Documentos de '" (closeModal)="onModalClose()"
  (result)="manejarResultado($event)" [insertar]="insertar" [oportunidades]="oportunidadesPerdidas" [oportunidad]="oportunidadSeleccionadaPerdidas">
</app-documentos-oportunidades>
>>>>>>> 60a4596a
<|MERGE_RESOLUTION|>--- conflicted
+++ resolved
@@ -44,10 +44,7 @@
             <tr class="custom-header">
                 <th></th>
                 <th></th>
-<<<<<<< HEAD
-=======
                 <th></th>
->>>>>>> 60a4596a
                 <th *ngFor="let def of lsColumnasAMostrar" pSortableColumn="{{def.key}}">
                   {{def.valor}}<p-sortIcon field="{{def.key}}"></p-sortIcon>
                 </th>
@@ -55,10 +52,7 @@
             <tr>
                 <th></th>
                 <th></th>
-<<<<<<< HEAD
-=======
                 <th></th>
->>>>>>> 60a4596a
                 <th *ngFor="let def of lsColumnasAMostrar" style="min-width: 30%;">
                     <ng-container *ngIf="def.groupColumn">
                         <p-columnFilter field="{{def.key}}" matchMode="in" [showMenu]="false">
@@ -112,7 +106,6 @@
         <ng-template pTemplate="body" let-rowData let-columns="columns">
           <tr>
             <td>
-<<<<<<< HEAD
               <p-button type="button" icon="bi bi-file-earmark-text" text (click)="seguimiento(rowData)" 
                 pTooltip="Ver seguimiento" tooltipPosition="top"/>
             </td>
@@ -120,16 +113,10 @@
               <p-button type="button" icon="bi bi-pencil" text (click)="actualiza(rowData)" 
                 pTooltip="Editar oportunidad" tooltipPosition="top"/>
             </td>
-=======
-              <p-button type="button" icon="bi bi-folder2" text (click)="documento(rowData)"/>
+              <p-button type="button" icon="bi bi-folder2" text (click)="documento(rowData)"
+                pTooltip="Ver documentos" tooltipPosition="top"/>
             </td>
-              <td>
-                <p-button type="button" icon="bi bi-file-earmark-text" text (click)="seguimiento(rowData)"/>
-              </td>
-              <td>
-                <p-button type="button" icon="bi bi-pencil" text (click)="actualiza(rowData)"/>
-              </td>
->>>>>>> 60a4596a
+
               <td *ngFor="let def of lsColumnasAMostrar">
                 <ng-container [ngSwitch]="def.tipoFormato">
                   <span *ngSwitchCase="'text'">{{ rowData[def.key] }}</span>
@@ -179,12 +166,8 @@
 
 <app-seguimiento-oportunidades [(visible)]="modalSeguimientoVisible" [title]="'Seguimiento de '" (closeModal)="onModalClose()"
   (result)="manejarResultado($event)" [insertar]="insertar" [oportunidades]="oportunidadesPerdidas" [oportunidad]="oportunidadSeleccionadaPerdidas">
-<<<<<<< HEAD
-</app-seguimiento-oportunidades>
-=======
 </app-seguimiento-oportunidades>
 
 <app-documentos-oportunidades [(visible)]="modalDocumentosVisible" [title]="'Documentos de '" (closeModal)="onModalClose()"
   (result)="manejarResultado($event)" [insertar]="insertar" [oportunidades]="oportunidadesPerdidas" [oportunidad]="oportunidadSeleccionadaPerdidas">
-</app-documentos-oportunidades>
->>>>>>> 60a4596a
+</app-documentos-oportunidades>