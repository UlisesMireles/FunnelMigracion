--- conflicted
+++ resolved
@@ -118,15 +118,6 @@
           </tr>
         </ng-template>
         <ng-template pTemplate="footer" let-columns #footer>
-<<<<<<< HEAD
-            <tr class="custom-footer">
-                <td></td>
-                <td></td>
-                <td></td>
-                <td *ngFor="let def of columns">
-                {{getTotalCostPrimeNg(dt, def) | currency:'MX ':'symbol' }}</td>
-            </tr>
-=======
           <tr class="custom-footer">
             <td></td>
             <td *ngFor="let def of lsColumnasAMostrar">
@@ -141,7 +132,6 @@
               </ng-container>
             </td>
           </tr>
->>>>>>> 944ace2f
         </ng-template>
 
         <ng-template pTemplate="emptymessage">
