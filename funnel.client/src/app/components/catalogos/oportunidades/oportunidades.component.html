--- conflicted
+++ resolved
@@ -21,7 +21,9 @@
               </div>
               <div class="row">
                 <div class="col inDivDatatableHeader" style="text-align:right; margin-right:5px">
-<<<<<<< HEAD
+                  <p-dropdown [options]="years" [(ngModel)]="selectedYear" (onChange)="filterByYear()" placeholder="Selecciona un año"
+                    [ngStyle]="{'margin-right': '5px'}">
+                  </p-dropdown>
                   <p-button label="" icon="bi bi-arrow-clockwise" (click)="clear(dt)" severity="secondary"
                     pTooltip="Refrescar" tooltipPosition="top"
                     [ngStyle]="{'margin-right': '5px'}" />
@@ -38,17 +40,6 @@
                     pTooltip="Añadir nuevo" tooltipPosition="top"
                     [ngStyle]="{'margin-right': '5px'}"/>
                 </div>
-                
-=======
-                  <p-dropdown [options]="years" [(ngModel)]="selectedYear" (onChange)="filterByYear()" placeholder="Selecciona un año"
-                    [ngStyle]="{'margin-right': '5px'}">
-                  </p-dropdown>
-                  <p-button label="" icon="bi bi-arrow-clockwise" (click)="clear(dt)" severity="secondary" [ngStyle]="{'margin-right': '5px'}" />
-                  <p-button label="" icon="bi bi-download" severity="secondary" (click)="exportExcel(dt)" [ngStyle]="{'margin-right': '5px'}" />
-                  <p-button label="" icon="bi-pencil" (click)="agregarColumna($event)" severity="secondary" [ngStyle]="{'margin-right': '5px'}" />
-                  <p-button label="" icon="bi bi-plus" severity="secondary" (click)="inserta()" />
-                </div>
->>>>>>> 944ace2f
               </div>
             </ng-template>
 
