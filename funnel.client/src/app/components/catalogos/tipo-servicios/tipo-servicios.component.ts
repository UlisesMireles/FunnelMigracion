--- conflicted
+++ resolved
@@ -3,11 +3,11 @@
 import { TipoServicioService } from '../../../services/tipo-servicio.service';
 import { Table } from 'primeng/table';
 import { LazyLoadEvent, MessageService } from 'primeng/api';
-<<<<<<< HEAD
+
 import { baseOut } from '../../../interfaces/utils/utils/baseOut';
-=======
+
 import { LoginService } from '../../../services/login.service';
->>>>>>> 6c9ade7b
+
 
 @Component({
   selector: 'app-tipo-servicios',
