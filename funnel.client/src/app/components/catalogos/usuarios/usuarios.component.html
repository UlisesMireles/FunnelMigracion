--- conflicted
+++ resolved
@@ -4,17 +4,10 @@
       <h3></h3>
       </div>
 
-<<<<<<< HEAD
-      <div class="col-12">
-        <div class="row contenedorTabla" style="justify-content: center; display: flex; width: 100% ;" >
-          <div *ngIf="loading">Cargando...</div>
-          <p-table *ngIf="!loading" #dt [stripedRows]="true" [value]="usuarios" dataKey="id" [rows]="20"
-=======
     <div class="col-12">
-      <div class="row contenedorTabla">
+      <div class="row contenedorTabla" style="justify-content: center; display: flex; width: 100% ;">
         <div *ngIf="loading">Cargando...</div>
         <p-table *ngIf="!loading" #dt [stripedRows]="true" [value]="usuarios" dataKey="id" [rows]="20"
->>>>>>> 5a787326
           [showCurrentPageReport]="true" [rowsPerPageOptions]="[20, 30, 50]" [paginator]="true" paginatorPosition="both"
           currentPageReportTemplate="Mostrando {first} a {last} de {totalRecords} Registros"
           [columns]="lsColumnasAMostrar"
