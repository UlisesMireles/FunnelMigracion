<p-dialog [(visible)]="visible" [modal]="true" [closable]="true" [style]="{ width: '50rem', height: 'auto' }"
  (onHide)="close()" (onShow)="onDialogShow()" class="bodyDialog">
  <ng-template pTemplate="header">
    <label class="margen">
      {{ insertar ? 'Nueva Oportunidad' : title + ' ' + nombreProspecto }}
    </label>
  </ng-template>
  <br>
  <ng-template pTemplate="content">
<<<<<<< HEAD
    <div *ngIf="oportunidadForm" [formGroup]="oportunidadForm">
        <div class="row">
            <!-- Columna Izquierda -->
            <div class="col-md-6">
               <div class="form-group" [ngStyle]="{ visibility: insertar ? 'visible' : 'hidden', 'margin-bottom': insertar ? '15px' : '0px' }">
                    <label for="prospecto" class="text-start w-100">Prospecto:</label>
                    <p-dropdown class="form-control text-start" [options]="prospectos" [filter]="true" formControlName="idProspecto" 
                                optionLabel="nombre" optionValue="id" placeholder="Selecciona un prospecto" 
                                (onChange)="onChangeProspecto()">
                    </p-dropdown>
                    <span *ngIf="oportunidadForm.get('idProspecto')?.invalid && oportunidadForm.get('idProspecto')?.touched" class="text-danger">
                        <ng-container *ngIf="oportunidadForm.get('idProspecto')?.errors?.['required']">Debe seleccionar un prospecto.</ng-container>
                    </span>
                </div>
                <div class="form-group" [ngStyle]="{ 'margin-top': !insertar ? '-58px' : '0px' }">
                    <label for="descripcion" class="text-start w-100">Descripción:</label>
                    <input pInputText class="form-control text-start" formControlName="descripcion" 
                           maxlength="100" (input)="limitarCaracteres()" />
                    <div class="d-flex justify-content-between align-items-start w-100">
                        <div class="text-danger">
                            <ng-container *ngIf="oportunidadForm.get('descripcion')?.invalid && oportunidadForm.get('descripcion')?.touched">
                            <div *ngIf="oportunidadForm.get('descripcion')?.errors?.['required']">Debe agregar una descripción.</div>
                            <div *ngIf="oportunidadForm.get('descripcion')?.errors?.['minlength']">Debe tener al menos 5 caracteres.</div>
                            <div *ngIf="oportunidadForm.get('descripcion')?.errors?.['maxlength']">No puede exceder los 100 caracteres.</div>
                            </ng-container>
                        </div>
                        <div class="text-muted text-end" style="white-space: nowrap;">
                            {{ oportunidadForm.get('descripcion')?.value?.length || 0 }}/100
                        </div>
                    </div>
                </div>
                <div class="form-group" style="margin-bottom: 15px;">
                    <label for="etapa" class="text-start w-100">Etapa:</label>
                    <p-dropdown class="form-control text-start" [options]="etapas" formControlName="idStage" optionLabel="concepto"
                                optionValue="id" appendTo="body" placeholder="Selecciona una etapa" (onChange)="onChangeProbabilidad()">
                    </p-dropdown>
                    <span *ngIf="oportunidadForm.get('idStage')?.invalid && oportunidadForm.get('idStage')?.touched" class="text-danger">
                        <ng-container *ngIf="oportunidadForm.get('idStage')?.errors?.['required']">Debe seleccionar una etapa.</ng-container>
                    </span>
                </div>
                <div class="form-group" style="margin-bottom: 15px;">
                <label for="servicio" class="text-start w-100">Servicio:</label>
                <p-dropdown class="form-control text-start" [options]="servicios" formControlName="idTipoProyecto" optionLabel="descripcion"
                  optionValue="idTipoProyecto" appendTo="body" placeholder="Selecciona un servicio">
                </p-dropdown>
                <span *ngIf="oportunidadForm.get('idTipoProyecto')?.invalid && oportunidadForm.get('idTipoProyecto')?.touched"
                  class="text-danger"><br>
                  <ng-container *ngIf="oportunidadForm.get('idTipoProyecto')?.errors?.['required']">Debe seleccionar un
                    servicio.</ng-container>
                  </span>
                </div>
            <div class="form-group" style="margin-bottom: 22px;">
            <label for="fecha" class="text-start w-100">F. Est. Cierre:</label>
            <p-datepicker formControlName="fechaEstimadaCierreOriginal" dateFormat="dd/mm/yy" appendTo="body" #calendar
            [showIcon]="true" [showButtonBar]="true" [dataType]="'date'" placeholder="dd/mm/aaaa" [style]="{ width: '1200px' }">
             </p-datepicker>
            <span *ngIf="oportunidadForm.get('fechaEstimadaCierreOriginal')?.invalid && oportunidadForm.get('fechaEstimadaCierreOriginal')?.touched" class="text-danger">
              <ng-container *ngIf="oportunidadForm.get('fechaEstimadaCierreOriginal')?.errors?.['required']">
                Debe seleccionar una fecha estimada.
              </ng-container>
            </span>
          </div>
                <div class="form-group" *ngIf="!insertar">
                    <label for="estatusOportunidad" class="text-start w-100">Estatus Oportunidad:</label>
                    <p-dropdown class="form-control text-start" [options]="estatusOportunidad" formControlName="idEstatus" optionLabel="descripcion"
                                optionValue="idEstatus" appendTo="body" placeholder="Seleccione un estatus">
                    </p-dropdown>
                    <span *ngIf="oportunidadForm.get('idEstatus')?.invalid && oportunidadForm.get('idEstatus')?.touched" class="text-danger">
                        <ng-container *ngIf="oportunidadForm.get('idEstatus')?.errors?.['required']">Debe seleccionar un estatus.</ng-container>
                    </span>
                </div>
            </div>

            <!-- Columna Derecha -->
            <div class="col-md-6">
                <div class="form-group" style="margin-bottom: 15px;">
                    <label for="contacto" class="text-start w-100">Contacto:</label>
                    <p-dropdown class="form-control text-start" [options]="contactos" formControlName="idContactoProspecto"
                                optionLabel="nombreCompleto" optionValue="idContactoProspecto" appendTo="body"
                                placeholder="Selecciona un contacto" [attr.disabled]="!banderaContacto" [disabled]="banderaContacto">
                    </p-dropdown>
                    <span *ngIf="oportunidadForm.get('idContactoProspecto')?.invalid && oportunidadForm.get('idContactoProspecto')?.touched" class="text-danger">
                        <ng-container *ngIf="oportunidadForm.get('idContactoProspecto')?.errors?.['required']">Debe seleccionar un contacto.</ng-container>
                    </span>
                </div>
                <div class="form-group" style="margin-bottom: 15px;">
                    <label for="monto" class="text-start w-100">Monto:</label>
                    <input pInputText class="form-control text-start" formControlName="monto" type="number" />
                    <span *ngIf="oportunidadForm.get('monto')?.invalid && oportunidadForm.get('monto')?.touched" class="text-danger">
                        <ng-container *ngIf="oportunidadForm.get('monto')?.errors?.['required']">Debe agregar un monto.</ng-container>
                        <ng-container *ngIf="oportunidadForm.get('monto')?.errors?.['min']">El monto debe ser mayor a 0.</ng-container>
                        <ng-container *ngIf="oportunidadForm.get('monto')?.errors?.['pattern']">El monto solo puede contener números.</ng-container>
                    </span>
                </div>
                <div class="form-group" style="margin-bottom: 15px;">
                    <label for="ejecutivo" class="text-start w-100">Ejecutivo:</label>
                    <p-dropdown class="form-control text-start" [options]="ejecutivos" formControlName="idEjecutivo"
                                optionLabel="nombreCompleto" optionValue="idUsuario" appendTo="body" placeholder="Selecciona un ejecutivo">
                    </p-dropdown>
                    <span *ngIf="oportunidadForm.get('idEjecutivo')?.invalid && oportunidadForm.get('idEjecutivo')?.touched" class="text-danger">
                        <ng-container *ngIf="oportunidadForm.get('idEjecutivo')?.errors?.['required']">Debe seleccionar un ejecutivo.</ng-container>
                    </span>
                </div>
                <div class="form-group" style="margin-bottom: 15px;">
                    <label for="entregas" class="text-start w-100">Entrega:</label>
                    <p-dropdown class="form-control text-start" [options]="entregas" formControlName="idTipoEntrega" optionLabel="descripcion"
                                optionValue="idTipoEntrega" appendTo="body" placeholder="Selecciona un tipo de entrega">
                    </p-dropdown>
                    <span *ngIf="oportunidadForm.get('idTipoEntrega')?.invalid && oportunidadForm.get('idTipoEntrega')?.touched" class="text-danger">
                        <ng-container *ngIf="oportunidadForm.get('idTipoEntrega')?.errors?.['required']">Debe seleccionar una entrega.</ng-container>
                    </span>
                </div>
                <div class="form-group">
                    <label for="comentario" class="text-start w-100">Comentario:</label>
                    <textarea pInputText class="form-control estiloComentario text-start" formControlName="comentario" 
                              [placeholder]="insertar ? 'Agrega un comentario' : 'Agregar un comentario / modificaciones que se realizaron'"
                              rows="4"></textarea>
                    <div class="d-flex justify-content-between align-items-start w-100">
                        <div class="text-danger">
                            <ng-container *ngIf="oportunidadForm.get('comentario')?.touched">
                            <div *ngIf="oportunidadForm.get('comentario')?.errors?.['required']">
                                {{ insertar ? 'Debe ingresar un comentario' : 'Debe describir las modificaciones' }}<br>
                                {{ insertar ? '' : 'realizadas' }}
                            </div>
                            <div *ngIf="oportunidadForm.get('comentario')?.errors?.['minlength']">
                                El comentario debe tener al menos 10 caracteres
                            </div>
                            <div *ngIf="!oportunidadForm.get('comentario')?.errors">&nbsp;</div>
                            </ng-container>
                            </div>
                        <div class="text-muted text-end" style="white-space: nowrap;">
                            {{ oportunidadForm.get('comentario')?.value?.length || 0 }}/300
                        </div>
                    </div>
                </div>
=======
  <div *ngIf="oportunidadForm" [formGroup]="oportunidadForm">
    <!-- Fila 1 -->
    <div class="row">
      <div class="col-md-6">
        <div class="form-group" [ngStyle]="{ visibility: insertar ? 'visible' : 'hidden', 'margin-bottom': insertar ? '15px' : '0px' }">
          <label for="prospecto" class="text-start w-100">Prospecto:</label>
          <input type="text"  class="form-control" placeholder="Buscar prospecto..."
            [(ngModel)]="busquedaProspecto" [ngModelOptions]="{ standalone: true }" (input)="filtrarProspectos($event)" style="height: 40px;">
          <input type="hidden" formControlName="idProspecto" />
          <div *ngIf="prospectosFiltrados.length > 0" class="dropdown-menu show">
            <a *ngFor="let prospecto of prospectosFiltrados" class="dropdown-item" style=" width: 274px; cursor: pointer; outline: none; box-shadow: none; background-color: inherit;" (click)="seleccionarProspecto(prospecto)">
              {{prospecto.nombre}}
            </a>
          </div>
          <span *ngIf="oportunidadForm.get('idProspecto')?.invalid && oportunidadForm.get('idProspecto')?.touched" class="text-danger">
            <ng-container *ngIf="oportunidadForm.get('idProspecto')?.errors?.['required']">Debe seleccionar un prospecto.</ng-container>
          </span>
        </div>
      </div>
      <div class="col-md-6">
        <div class="form-group" style="margin-bottom: 15px;">
          <label for="contacto" class="text-start w-100">Contacto:</label>
          <ng-container *ngIf="!prospectoSeleccionado || contactos.length > 0; else sinContactos">
            <p-dropdown  class="form-control text-start" [options]="contactos" formControlName="idContactoProspecto"
              optionLabel="nombreCompleto" optionValue="idContactoProspecto" appendTo="body" placeholder="Selecciona un contacto"
              [attr.disabled]="!banderaContacto" [disabled]="banderaContacto"></p-dropdown>
          </ng-container>
          <ng-template #sinContactos>
            <div *ngIf="prospectoSeleccionado && contactos.length === 0" 
              class="form-control text-start d-flex align-items-center" 
              style="height: 38px; background-color: #e9ecef; color: red;">
              No hay contactos. 
              <a (click)="agregarContacto()" style="margin-left: 5px; color: red; text-decoration: underline; cursor: pointer;">
                Registrar contacto aquí
              </a>
>>>>>>> e448d429
            </div>
          </ng-template>
          <span *ngIf="oportunidadForm.get('idContactoProspecto')?.invalid && oportunidadForm.get('idContactoProspecto')?.touched"
            class="text-danger">
            <ng-container *ngIf="oportunidadForm.get('idContactoProspecto')?.errors?.['required']">
              Debe seleccionar un contacto.
            </ng-container>
          </span>
        </div>
      </div>
    </div>
    <!-- Fila 2 -->
    <div class="row">
      <div class="col-md-6">
        <div class="form-group"   [ngStyle]="{ 'margin-top': !insertar ? '-75px' : '0px' }">
          <label for="descripcion" class="text-start w-100">Descripción:</label>
          <input pInputText class="form-control text-start" formControlName="descripcion" 
            maxlength="100" (input)="limitarCaracteres()" />
          <div class="character-counter text-end">
            {{ oportunidadForm.get('descripcion')?.value?.length || 0 }}/100
          </div>
          <span *ngIf="oportunidadForm.get('descripcion')?.invalid && oportunidadForm.get('descripcion')?.touched" class="text-danger">
            <ng-container *ngIf="oportunidadForm.get('descripcion')?.errors?.['required']">Debe agregar una descripción.</ng-container>
            <ng-container *ngIf="oportunidadForm.get('descripcion')?.errors?.['minlength']">La descripción debe tener al menos 5 caracteres.</ng-container>
            <ng-container *ngIf="oportunidadForm.get('descripcion')?.errors?.['maxlength']">La descripción no puede exceder los 100 caracteres.</ng-container>
          </span>
        </div>
      </div>
      <div class="col-md-6">
        <div class="form-group" style="margin-bottom: 15px;">
          <label for="monto" class="text-start w-100">Monto:</label>
          <input  pInputText class="form-control text-start" formControlName="monto" type="number" />
          <span *ngIf="oportunidadForm.get('monto')?.invalid && oportunidadForm.get('monto')?.touched" class="text-danger">
            <ng-container *ngIf="oportunidadForm.get('monto')?.errors?.['required']">Debe agregar un monto.</ng-container>
            <ng-container *ngIf="oportunidadForm.get('monto')?.errors?.['min']">El monto debe ser mayor a 0.</ng-container>
            <ng-container *ngIf="oportunidadForm.get('monto')?.errors?.['pattern']">El monto solo puede contener números.</ng-container>
          </span>
        </div>
      </div>
    </div>
    <!-- Fila 3 -->
      <div class="row">
      <div class="col-md-6">
        <div class="form-group" style="margin-bottom: 15px;"   [ngStyle]="{ 'margin-top': !insertar ? '-65px' : '0px' }">
          <label for="etapa" class="text-start w-100">Etapa:</label>
          <p-dropdown class="form-control text-start" [options]="etapas" formControlName="idStage" optionLabel="concepto"
            optionValue="id" appendTo="body" placeholder="Selecciona una etapa" (onChange)="onChangeProbabilidad()">
          </p-dropdown>
          <span *ngIf="oportunidadForm.get('idStage')?.invalid && oportunidadForm.get('idStage')?.touched" class="text-danger">
            <ng-container *ngIf="oportunidadForm.get('idStage')?.errors?.['required']">Debe seleccionar una etapa.</ng-container>
          </span>
        </div>
      </div>
      <div class="col-md-6">
        <div class="form-group" style="margin-bottom: 15px;">
          <label for="ejecutivo" class="text-start w-100">Ejecutivo:</label>
          <p-dropdown  class="form-control text-start" [options]="ejecutivos" formControlName="idEjecutivo"
            optionLabel="nombreCompleto" optionValue="idUsuario" appendTo="body" placeholder="Selecciona un ejecutivo">
          </p-dropdown>
          <span *ngIf="oportunidadForm.get('idEjecutivo')?.invalid && oportunidadForm.get('idEjecutivo')?.touched" class="text-danger">
            <ng-container *ngIf="oportunidadForm.get('idEjecutivo')?.errors?.['required']">Debe seleccionar un ejecutivo.</ng-container>
          </span>
        </div>
      </div>
    </div>
    <!-- Fila 4 -->
     <div class="row">
      <div class="col-md-6">
        <div class="form-group" style="margin-bottom: 15px;"   [ngStyle]="{ 'margin-top': !insertar ? '-75px' : '0px' }">
          <label for="servicio" class="text-start w-100">Servicio:</label>
          <p-dropdown  class="form-control text-start" [options]="servicios" formControlName="idTipoProyecto" optionLabel="descripcion"
            optionValue="idTipoProyecto" appendTo="body" placeholder="Selecciona un servicio">
          </p-dropdown>
          <span *ngIf="oportunidadForm.get('idTipoProyecto')?.invalid && oportunidadForm.get('idTipoProyecto')?.touched"
            class="text-danger"><br>
            <ng-container *ngIf="oportunidadForm.get('idTipoProyecto')?.errors?.['required']">Debe seleccionar un
              servicio.</ng-container>
          </span>
        </div>
      </div>
      <div class="col-md-6">
        <div class="form-group" style="margin-bottom: 15px;">
          <label for="entregas" class="text-start w-100">Entrega:</label>
          <p-dropdown  class="form-control text-start" [options]="entregas" formControlName="idTipoEntrega" optionLabel="descripcion"
            optionValue="idTipoEntrega" appendTo="body" placeholder="Selecciona un tipo de entrega">
          </p-dropdown>
          <span *ngIf="oportunidadForm.get('idTipoEntrega')?.invalid && oportunidadForm.get('idTipoEntrega')?.touched" class="text-danger">
            <ng-container *ngIf="oportunidadForm.get('idTipoEntrega')?.errors?.['required']">Debe seleccionar una entrega.</ng-container>
          </span>
        </div>
      </div>
    </div>
<!-- Fila 5 -->
    <div class="row">
      <div class="col-md-6">
        <div class="form-group" style="margin-bottom: 44px;"   [ngStyle]="{ 'margin-top': !insertar ? '-73px' : '0px' }">
          <label for="fecha" class="text-start w-100">F. Est. Cierre:</label>
          <p-datepicker formControlName="fechaEstimadaCierreOriginal" dateFormat="dd/mm/yy" appendTo="body" #calendar
            [showIcon]="true" [showButtonBar]="true" [dataType]="'date'" placeholder="dd/mm/aaaa" [style]="{ width: '1200px' }">
          </p-datepicker>
          <span *ngIf="oportunidadForm.get('fechaEstimadaCierreOriginal')?.invalid && oportunidadForm.get('fechaEstimadaCierreOriginal')?.touched" class="text-danger">
            <ng-container *ngIf="oportunidadForm.get('fechaEstimadaCierreOriginal')?.errors?.['required']">
              Debe seleccionar una fecha estimada.
            </ng-container>
          </span>
        </div>
      </div>
      <div class="col-md-6">
        <div class="form-group">
          <label for="comentario" class="text-start w-100">Comentario:</label>
          <textarea pInputText class="form-control estiloComentario text-start" formControlName="comentario" 
            [placeholder]="insertar ? 'Agrega un comentario' : 'Agregar un comentario / modificaciones que se realizaron'"
            rows="4"></textarea>
          <div class="character-counter text-end">
            {{ oportunidadForm.get('comentario')?.value?.length || 0 }}/100
          </div>
          <span *ngIf="oportunidadForm.get('comentario')?.invalid && oportunidadForm.get('comentario')?.touched" class="text-danger">
            <ng-container *ngIf="oportunidadForm.get('comentario')?.errors?.['required']">
              {{ insertar ? 'Debe ingresar un comentario' : 'Debe describir las modificaciones' }}<br>
              {{ insertar ? '' : 'realizadas' }}
            </ng-container>
            <ng-container *ngIf="oportunidadForm.get('comentario')?.errors?.['minlength']">
              El comentario debe tener al menos 10 caracteres
            </ng-container>
          </span>
        </div>
      </div>
    </div>
    <!-- Fila 6 (solo si no es insertar) -->
    <div class="row" *ngIf="!insertar">
      <div class="col-md-6">
        <div class="form-group"   [ngStyle]="{ 'margin-top': !insertar ? '-96px' : '0px' }">
          <label for="estatusOportunidad" class="text-start w-100">Estatus Oportunidad:</label>
          <p-dropdown class="form-control text-start" [options]="estatusOportunidad" formControlName="idEstatus" optionLabel="descripcion"
            optionValue="idEstatus" appendTo="body" placeholder="Seleccione un estatus">
          </p-dropdown>
          <span *ngIf="oportunidadForm.get('idEstatus')?.invalid && oportunidadForm.get('idEstatus')?.touched" class="text-danger">
            <ng-container *ngIf="oportunidadForm.get('idEstatus')?.errors?.['required']">Debe seleccionar un estatus.</ng-container>
          </span>
        </div>
      </div>
    </div>
  </div>
</ng-template>
  <ng-template pTemplate="footer">
    <button *ngIf="!insertar" pButton label="Actualizar" (click)="guardarOportunidad()" severity="secondary" [disabled]="!validaGuadar"></button>
    <button *ngIf="insertar" pButton label="Agregar" (click)="guardarOportunidad()" severity="secondary" [disabled]="!validaGuadar"></button>
    <button pButton label="Cancelar" (click)="close()" severity="secondary"></button>
  </ng-template>
</p-dialog>

<!-- Modal de contactos -->
<app-modal-contactos [(visible)]="modalVisibleContactos" [title]="'Editar Datos de '" (closeModal)="onModalCloseContactos()"
  (result)="manejarResultadoContactos($event)" [insertar]="insertar" [contactos]="contactos" [contacto]="contactoSeleccionado" [lecturaProspecto]="true">
</app-modal-contactos><|MERGE_RESOLUTION|>--- conflicted
+++ resolved
@@ -7,143 +7,6 @@
   </ng-template>
   <br>
   <ng-template pTemplate="content">
-<<<<<<< HEAD
-    <div *ngIf="oportunidadForm" [formGroup]="oportunidadForm">
-        <div class="row">
-            <!-- Columna Izquierda -->
-            <div class="col-md-6">
-               <div class="form-group" [ngStyle]="{ visibility: insertar ? 'visible' : 'hidden', 'margin-bottom': insertar ? '15px' : '0px' }">
-                    <label for="prospecto" class="text-start w-100">Prospecto:</label>
-                    <p-dropdown class="form-control text-start" [options]="prospectos" [filter]="true" formControlName="idProspecto" 
-                                optionLabel="nombre" optionValue="id" placeholder="Selecciona un prospecto" 
-                                (onChange)="onChangeProspecto()">
-                    </p-dropdown>
-                    <span *ngIf="oportunidadForm.get('idProspecto')?.invalid && oportunidadForm.get('idProspecto')?.touched" class="text-danger">
-                        <ng-container *ngIf="oportunidadForm.get('idProspecto')?.errors?.['required']">Debe seleccionar un prospecto.</ng-container>
-                    </span>
-                </div>
-                <div class="form-group" [ngStyle]="{ 'margin-top': !insertar ? '-58px' : '0px' }">
-                    <label for="descripcion" class="text-start w-100">Descripción:</label>
-                    <input pInputText class="form-control text-start" formControlName="descripcion" 
-                           maxlength="100" (input)="limitarCaracteres()" />
-                    <div class="d-flex justify-content-between align-items-start w-100">
-                        <div class="text-danger">
-                            <ng-container *ngIf="oportunidadForm.get('descripcion')?.invalid && oportunidadForm.get('descripcion')?.touched">
-                            <div *ngIf="oportunidadForm.get('descripcion')?.errors?.['required']">Debe agregar una descripción.</div>
-                            <div *ngIf="oportunidadForm.get('descripcion')?.errors?.['minlength']">Debe tener al menos 5 caracteres.</div>
-                            <div *ngIf="oportunidadForm.get('descripcion')?.errors?.['maxlength']">No puede exceder los 100 caracteres.</div>
-                            </ng-container>
-                        </div>
-                        <div class="text-muted text-end" style="white-space: nowrap;">
-                            {{ oportunidadForm.get('descripcion')?.value?.length || 0 }}/100
-                        </div>
-                    </div>
-                </div>
-                <div class="form-group" style="margin-bottom: 15px;">
-                    <label for="etapa" class="text-start w-100">Etapa:</label>
-                    <p-dropdown class="form-control text-start" [options]="etapas" formControlName="idStage" optionLabel="concepto"
-                                optionValue="id" appendTo="body" placeholder="Selecciona una etapa" (onChange)="onChangeProbabilidad()">
-                    </p-dropdown>
-                    <span *ngIf="oportunidadForm.get('idStage')?.invalid && oportunidadForm.get('idStage')?.touched" class="text-danger">
-                        <ng-container *ngIf="oportunidadForm.get('idStage')?.errors?.['required']">Debe seleccionar una etapa.</ng-container>
-                    </span>
-                </div>
-                <div class="form-group" style="margin-bottom: 15px;">
-                <label for="servicio" class="text-start w-100">Servicio:</label>
-                <p-dropdown class="form-control text-start" [options]="servicios" formControlName="idTipoProyecto" optionLabel="descripcion"
-                  optionValue="idTipoProyecto" appendTo="body" placeholder="Selecciona un servicio">
-                </p-dropdown>
-                <span *ngIf="oportunidadForm.get('idTipoProyecto')?.invalid && oportunidadForm.get('idTipoProyecto')?.touched"
-                  class="text-danger"><br>
-                  <ng-container *ngIf="oportunidadForm.get('idTipoProyecto')?.errors?.['required']">Debe seleccionar un
-                    servicio.</ng-container>
-                  </span>
-                </div>
-            <div class="form-group" style="margin-bottom: 22px;">
-            <label for="fecha" class="text-start w-100">F. Est. Cierre:</label>
-            <p-datepicker formControlName="fechaEstimadaCierreOriginal" dateFormat="dd/mm/yy" appendTo="body" #calendar
-            [showIcon]="true" [showButtonBar]="true" [dataType]="'date'" placeholder="dd/mm/aaaa" [style]="{ width: '1200px' }">
-             </p-datepicker>
-            <span *ngIf="oportunidadForm.get('fechaEstimadaCierreOriginal')?.invalid && oportunidadForm.get('fechaEstimadaCierreOriginal')?.touched" class="text-danger">
-              <ng-container *ngIf="oportunidadForm.get('fechaEstimadaCierreOriginal')?.errors?.['required']">
-                Debe seleccionar una fecha estimada.
-              </ng-container>
-            </span>
-          </div>
-                <div class="form-group" *ngIf="!insertar">
-                    <label for="estatusOportunidad" class="text-start w-100">Estatus Oportunidad:</label>
-                    <p-dropdown class="form-control text-start" [options]="estatusOportunidad" formControlName="idEstatus" optionLabel="descripcion"
-                                optionValue="idEstatus" appendTo="body" placeholder="Seleccione un estatus">
-                    </p-dropdown>
-                    <span *ngIf="oportunidadForm.get('idEstatus')?.invalid && oportunidadForm.get('idEstatus')?.touched" class="text-danger">
-                        <ng-container *ngIf="oportunidadForm.get('idEstatus')?.errors?.['required']">Debe seleccionar un estatus.</ng-container>
-                    </span>
-                </div>
-            </div>
-
-            <!-- Columna Derecha -->
-            <div class="col-md-6">
-                <div class="form-group" style="margin-bottom: 15px;">
-                    <label for="contacto" class="text-start w-100">Contacto:</label>
-                    <p-dropdown class="form-control text-start" [options]="contactos" formControlName="idContactoProspecto"
-                                optionLabel="nombreCompleto" optionValue="idContactoProspecto" appendTo="body"
-                                placeholder="Selecciona un contacto" [attr.disabled]="!banderaContacto" [disabled]="banderaContacto">
-                    </p-dropdown>
-                    <span *ngIf="oportunidadForm.get('idContactoProspecto')?.invalid && oportunidadForm.get('idContactoProspecto')?.touched" class="text-danger">
-                        <ng-container *ngIf="oportunidadForm.get('idContactoProspecto')?.errors?.['required']">Debe seleccionar un contacto.</ng-container>
-                    </span>
-                </div>
-                <div class="form-group" style="margin-bottom: 15px;">
-                    <label for="monto" class="text-start w-100">Monto:</label>
-                    <input pInputText class="form-control text-start" formControlName="monto" type="number" />
-                    <span *ngIf="oportunidadForm.get('monto')?.invalid && oportunidadForm.get('monto')?.touched" class="text-danger">
-                        <ng-container *ngIf="oportunidadForm.get('monto')?.errors?.['required']">Debe agregar un monto.</ng-container>
-                        <ng-container *ngIf="oportunidadForm.get('monto')?.errors?.['min']">El monto debe ser mayor a 0.</ng-container>
-                        <ng-container *ngIf="oportunidadForm.get('monto')?.errors?.['pattern']">El monto solo puede contener números.</ng-container>
-                    </span>
-                </div>
-                <div class="form-group" style="margin-bottom: 15px;">
-                    <label for="ejecutivo" class="text-start w-100">Ejecutivo:</label>
-                    <p-dropdown class="form-control text-start" [options]="ejecutivos" formControlName="idEjecutivo"
-                                optionLabel="nombreCompleto" optionValue="idUsuario" appendTo="body" placeholder="Selecciona un ejecutivo">
-                    </p-dropdown>
-                    <span *ngIf="oportunidadForm.get('idEjecutivo')?.invalid && oportunidadForm.get('idEjecutivo')?.touched" class="text-danger">
-                        <ng-container *ngIf="oportunidadForm.get('idEjecutivo')?.errors?.['required']">Debe seleccionar un ejecutivo.</ng-container>
-                    </span>
-                </div>
-                <div class="form-group" style="margin-bottom: 15px;">
-                    <label for="entregas" class="text-start w-100">Entrega:</label>
-                    <p-dropdown class="form-control text-start" [options]="entregas" formControlName="idTipoEntrega" optionLabel="descripcion"
-                                optionValue="idTipoEntrega" appendTo="body" placeholder="Selecciona un tipo de entrega">
-                    </p-dropdown>
-                    <span *ngIf="oportunidadForm.get('idTipoEntrega')?.invalid && oportunidadForm.get('idTipoEntrega')?.touched" class="text-danger">
-                        <ng-container *ngIf="oportunidadForm.get('idTipoEntrega')?.errors?.['required']">Debe seleccionar una entrega.</ng-container>
-                    </span>
-                </div>
-                <div class="form-group">
-                    <label for="comentario" class="text-start w-100">Comentario:</label>
-                    <textarea pInputText class="form-control estiloComentario text-start" formControlName="comentario" 
-                              [placeholder]="insertar ? 'Agrega un comentario' : 'Agregar un comentario / modificaciones que se realizaron'"
-                              rows="4"></textarea>
-                    <div class="d-flex justify-content-between align-items-start w-100">
-                        <div class="text-danger">
-                            <ng-container *ngIf="oportunidadForm.get('comentario')?.touched">
-                            <div *ngIf="oportunidadForm.get('comentario')?.errors?.['required']">
-                                {{ insertar ? 'Debe ingresar un comentario' : 'Debe describir las modificaciones' }}<br>
-                                {{ insertar ? '' : 'realizadas' }}
-                            </div>
-                            <div *ngIf="oportunidadForm.get('comentario')?.errors?.['minlength']">
-                                El comentario debe tener al menos 10 caracteres
-                            </div>
-                            <div *ngIf="!oportunidadForm.get('comentario')?.errors">&nbsp;</div>
-                            </ng-container>
-                            </div>
-                        <div class="text-muted text-end" style="white-space: nowrap;">
-                            {{ oportunidadForm.get('comentario')?.value?.length || 0 }}/300
-                        </div>
-                    </div>
-                </div>
-=======
   <div *ngIf="oportunidadForm" [formGroup]="oportunidadForm">
     <!-- Fila 1 -->
     <div class="row">
@@ -179,7 +42,6 @@
               <a (click)="agregarContacto()" style="margin-left: 5px; color: red; text-decoration: underline; cursor: pointer;">
                 Registrar contacto aquí
               </a>
->>>>>>> e448d429
             </div>
           </ng-template>
           <span *ngIf="oportunidadForm.get('idContactoProspecto')?.invalid && oportunidadForm.get('idContactoProspecto')?.touched"
@@ -198,25 +60,31 @@
           <label for="descripcion" class="text-start w-100">Descripción:</label>
           <input pInputText class="form-control text-start" formControlName="descripcion" 
             maxlength="100" (input)="limitarCaracteres()" />
-          <div class="character-counter text-end">
-            {{ oportunidadForm.get('descripcion')?.value?.length || 0 }}/100
-          </div>
-          <span *ngIf="oportunidadForm.get('descripcion')?.invalid && oportunidadForm.get('descripcion')?.touched" class="text-danger">
-            <ng-container *ngIf="oportunidadForm.get('descripcion')?.errors?.['required']">Debe agregar una descripción.</ng-container>
-            <ng-container *ngIf="oportunidadForm.get('descripcion')?.errors?.['minlength']">La descripción debe tener al menos 5 caracteres.</ng-container>
-            <ng-container *ngIf="oportunidadForm.get('descripcion')?.errors?.['maxlength']">La descripción no puede exceder los 100 caracteres.</ng-container>
-          </span>
+            <div class="d-flex justify-content-between align-items-start w-100">
+                <div class="text-danger">
+                    <ng-container *ngIf="oportunidadForm.get('descripcion')?.invalid && oportunidadForm.get('descripcion')?.touched">
+                    <div *ngIf="oportunidadForm.get('descripcion')?.errors?.['required']">Debe agregar una descripción.</div>
+                    <div *ngIf="oportunidadForm.get('descripcion')?.errors?.['minlength']">Debe tener al menos 5 caracteres.</div>
+                    <div *ngIf="oportunidadForm.get('descripcion')?.errors?.['maxlength']">No puede exceder los 100 caracteres.</div>
+                    </ng-container>
+                </div>
+                    <div class="text-muted text-end" style="white-space: nowrap;">
+                        {{ oportunidadForm.get('descripcion')?.value?.length || 0 }}/100
+                    </div>
+            </div>
         </div>
       </div>
       <div class="col-md-6">
         <div class="form-group" style="margin-bottom: 15px;">
           <label for="monto" class="text-start w-100">Monto:</label>
           <input  pInputText class="form-control text-start" formControlName="monto" type="number" />
-          <span *ngIf="oportunidadForm.get('monto')?.invalid && oportunidadForm.get('monto')?.touched" class="text-danger">
-            <ng-container *ngIf="oportunidadForm.get('monto')?.errors?.['required']">Debe agregar un monto.</ng-container>
-            <ng-container *ngIf="oportunidadForm.get('monto')?.errors?.['min']">El monto debe ser mayor a 0.</ng-container>
-            <ng-container *ngIf="oportunidadForm.get('monto')?.errors?.['pattern']">El monto solo puede contener números.</ng-container>
-          </span>
+            <div class="text-danger d-flex justify-content-between align-items-start w-100">
+                <ng-container *ngIf="oportunidadForm.get('monto')?.invalid && oportunidadForm.get('monto')?.touched">
+                    <div *ngIf="oportunidadForm.get('monto')?.errors?.['required']">Debe agregar un monto.</div>
+                    <div *ngIf="oportunidadForm.get('monto')?.errors?.['minlength']">El monto debe ser mayor a 0.</div>
+                    <div *ngIf="oportunidadForm.get('monto')?.errors?.['maxlength']">El monto solo puede contener números.</div>
+                </ng-container>
+             </div>
         </div>
       </div>
     </div>
@@ -280,11 +148,11 @@
           <p-datepicker formControlName="fechaEstimadaCierreOriginal" dateFormat="dd/mm/yy" appendTo="body" #calendar
             [showIcon]="true" [showButtonBar]="true" [dataType]="'date'" placeholder="dd/mm/aaaa" [style]="{ width: '1200px' }">
           </p-datepicker>
-          <span *ngIf="oportunidadForm.get('fechaEstimadaCierreOriginal')?.invalid && oportunidadForm.get('fechaEstimadaCierreOriginal')?.touched" class="text-danger">
-            <ng-container *ngIf="oportunidadForm.get('fechaEstimadaCierreOriginal')?.errors?.['required']">
-              Debe seleccionar una fecha estimada.
-            </ng-container>
-          </span>
+           <div class="text-danger d-flex justify-content-between align-items-start w-100">
+                <ng-container *ngIf="oportunidadForm.get('fechaEstimadaCierreOriginal')?.invalid && oportunidadForm.get('fechaEstimadaCierreOriginal')?.touched">
+                    <div *ngIf="oportunidadForm.get('fechaEstimadaCierreOriginal')?.errors?.['required']">Debe seleccionar una fecha estimada.</div>
+                </ng-container>
+             </div>
         </div>
       </div>
       <div class="col-md-6">
@@ -293,18 +161,23 @@
           <textarea pInputText class="form-control estiloComentario text-start" formControlName="comentario" 
             [placeholder]="insertar ? 'Agrega un comentario' : 'Agregar un comentario / modificaciones que se realizaron'"
             rows="4"></textarea>
-          <div class="character-counter text-end">
-            {{ oportunidadForm.get('comentario')?.value?.length || 0 }}/100
-          </div>
-          <span *ngIf="oportunidadForm.get('comentario')?.invalid && oportunidadForm.get('comentario')?.touched" class="text-danger">
-            <ng-container *ngIf="oportunidadForm.get('comentario')?.errors?.['required']">
-              {{ insertar ? 'Debe ingresar un comentario' : 'Debe describir las modificaciones' }}<br>
-              {{ insertar ? '' : 'realizadas' }}
-            </ng-container>
-            <ng-container *ngIf="oportunidadForm.get('comentario')?.errors?.['minlength']">
-              El comentario debe tener al menos 10 caracteres
-            </ng-container>
-          </span>
+            <div class="d-flex justify-content-between align-items-start w-100">
+                <div class="text-danger">
+                    <ng-container *ngIf="oportunidadForm.get('comentario')?.touched">
+                    <div *ngIf="oportunidadForm.get('comentario')?.errors?.['required']">
+                        {{ insertar ? 'Debe ingresar un comentario' : 'Debe describir las modificaciones' }}<br>
+                        {{ insertar ? '' : 'realizadas' }}
+                    </div>
+                    <div *ngIf="oportunidadForm.get('comentario')?.errors?.['minlength']">
+                        El comentario debe tener al menos 10 caracteres
+                    </div>
+                    <div *ngIf="!oportunidadForm.get('comentario')?.errors">&nbsp;</div>
+                    </ng-container>
+                </div>
+                    <div class="text-muted text-end" style="white-space: nowrap;">
+                        {{ oportunidadForm.get('comentario')?.value?.length || 0 }}/300
+                    </div>
+            </div> 
         </div>
       </div>
     </div>
