--- conflicted
+++ resolved
@@ -114,15 +114,8 @@
                     </div>
 
                     <div *ngIf="imagePreview" class="d-flex align-items-center">
-<<<<<<< HEAD
-                        <div
-                            style="width: 90px; height: 90px; border-radius: 50%; overflow: hidden; margin-right: 30px;">
-                            <img [src]="imagePreview" alt="Vista previa"
-                                style="width: 100%; height: 100%; object-fit: cover;">
-=======
                        <div style="width: 90px; height: 90px; border-radius: 50%; overflow: hidden; margin-right: 30px;">
                         <img [src]="imagePreview" alt="Vista previa"  (error)="mostrarImagenDefault($event)" style="width: 100%; height: 100%; object-fit: cover;">
->>>>>>> 6e92d93c
                         </div>
                         <button class="btn btn-link text-danger p-0" (click)="removerFoto()">
                             <span class="me-1">❌</span> Remover
