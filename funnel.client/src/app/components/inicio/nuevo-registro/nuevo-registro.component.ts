import { Component, OnInit, Input } from '@angular/core';
import { FormBuilder, FormGroup, Validators } from '@angular/forms';
import { environment } from '../../../../environments/environment';
import { MessageService } from 'primeng/api';
import { EmpresaService } from '../../../services/empresa.service';
import { Empresa } from '../../../interfaces/empresa';
import { UsuariosService } from '../../../services/usuarios.service';


@Component({
  selector: 'app-nuevo-registro',
  standalone: false,
  templateUrl: './nuevo-registro.component.html',
  styleUrl: './nuevo-registro.component.css'
})
export class NuevoRegistroComponent implements OnInit {
  baseUrl: string = environment.baseURLAssets;
  currentStep = 1;

  usuarioForm!: FormGroup;
  empresaForm!: FormGroup;

  codigoTemporal: string | null = null; 
  codigoExpiracion: Date | null = null;
  codigoCompleto: boolean = false;
  
  constructor(private fb: FormBuilder, private empresaService: EmpresaService, private messageService: MessageService, private usuariosService: UsuariosService ) {}
   
  ngOnInit(): void {
    this.inicializarFormulario();
  }
  inicializarFormulario() {
    this.usuarioForm = this.fb.group({
      nombre: ['', [Validators.required]],
      apellidoPaterno: [''],
      apellidoMaterno: [''],
      usuario: ['', [Validators.required]],
      password: ['', [Validators.required, Validators.minLength(6)]],
      confirmPassword: ['', Validators.required],
      iniciales: [''], 
      correo: ['', [Validators.required, Validators.email]],
      bandera: ['INS-EMPRESA-GLU']
    },{ validator: this.passwordMatchValidator });
    this.empresaForm = this.fb.group({
      nombreEmpresa: ['', Validators.required],
      direccion: ['', Validators.required],
      tamano:['', Validators.required],
      rfc: ['', Validators.required],
      sitioWeb: [''],
    });
  }

  goToStep(step: number) {
    if (this.currentStep === 1 && this.usuarioForm.get('nombre')?.invalid || this.usuarioForm.get('correo')?.invalid) {
      this.usuarioForm.markAllAsTouched();
      return;
    }

    if (this.currentStep === 3 && this.usuarioForm.invalid) {
      this.usuarioForm.markAllAsTouched();
      return;
    }

   /* if (this.currentStep === 4 && this.empresaForm.invalid) {
      this.empresaForm.markAllAsTouched();
      return;
    }*/

    this.currentStep = step;
  }
  moveNext(event: Event, nextInput: HTMLInputElement) {
    const input = event.target as HTMLInputElement;
    if (input.value.length === 1) {
      nextInput.focus();
    }
  }

  movePrev(event: KeyboardEvent, prevInput: HTMLInputElement) {
    const input = event.target as HTMLInputElement;
    if (event.key === 'Backspace' && !input.value) {
      prevInput.focus();
    }
  }

  finish() {
    this.inicializarFormulario();
    this.currentStep = 1; 
  }

  registrarEmpresa(): void {
  if (this.empresaForm.invalid || this.usuarioForm.invalid) {
    this.empresaForm.markAllAsTouched();
    this.usuarioForm.markAllAsTouched();
    return;
  }

  const empresaData = this.empresaForm.value;
  const usuarioData = this.usuarioForm.value;

  if (usuarioData.nombre) {
    const partes = usuarioData.nombre.trim().split(/\s+/);

    if (partes.length >= 3) {
      usuarioData.nombre = partes[0];
      usuarioData.apellidoPaterno = partes[1];
      usuarioData.apellidoMaterno = partes.slice(2).join(' ');
    } else if (partes.length === 2) {
      usuarioData.nombre = partes[0];
      usuarioData.apellidoPaterno = partes[1];
      usuarioData.apellidoMaterno = '';
    } else if (partes.length === 1) {
      usuarioData.nombre = partes[0];
      usuarioData.apellidoPaterno = '';
      usuarioData.apellidoMaterno = '';
    }
  }

  const iniciales = this.obtenerIniciales(
    usuarioData.nombre,
    usuarioData.apellidoPaterno,
    usuarioData.apellidoMaterno
  );

  const nuevaEmpresa: Empresa = {
    bandera: usuarioData.bandera,
    idEmpresa: 0,
    nombreEmpresa: empresaData.nombreEmpresa,
    idAdministrador: 0,
    alias: this.generarInicialesEmpresa(empresaData.nombreEmpresa),
    idLicencia: 0,
    rfc: empresaData.rfc,
    vInicio: new Date(),
    vTerminacion: new Date(),
    usuarioCreador: 0,
    nombre: usuarioData.nombre,
    apellidoPaterno: usuarioData.apellidoPaterno,
    apellidoMaterno: usuarioData.apellidoMaterno,
    iniciales: iniciales,
    correo: usuarioData.correo,
    usuario: usuarioData.usuario,
    urlSitio: empresaData.sitioWeb,
    activo:0,
    permitirDecimales: false,
    password: usuarioData.confirmPassword,
    direccion: empresaData.direccion,
    tamano: empresaData.tamano
  };

  console.log('Objeto Empresa para enviar:', nuevaEmpresa);

  this.empresaService.postEmpresa(nuevaEmpresa).subscribe({
    next: (resp) => {
      this.messageService.add({
        severity: 'success',
        summary: 'Registro exitoso',
        detail: resp.message || 'Empresa y usuario administrador creados'
      });
      this.finish();
    },
    error: (err) => {
      console.error('Error al registrar empresa:', err);
      this.messageService.add({
        severity: 'error',
        summary: 'Error',
        detail: err.error?.message || 'No se pudo registrar'
      });
    }
  });
}
 
  private passwordMatchValidator(g: FormGroup) {
    const password = g.get('password')?.value;
    const confirmPassword = g.get('confirmPassword')?.value;

    if (password && confirmPassword) {
      return password === confirmPassword ? null : { mismatch: true };
    }
    return null;
  }

  private obtenerIniciales(nombre: string, apellidoPaterno: string, apellidoMaterno: string): string {
    let iniciales = '';
    const inicialAp1 = apellidoPaterno.substring(0, 1).toUpperCase();
    const inicialAp2 = apellidoMaterno ? apellidoMaterno.substring(0, 1).toUpperCase() : 'X';
  
    const nombres = nombre.split(' ');
    if (nombres.length === 1) {
      const inicialNomb = nombre.substring(0, 1).toUpperCase();
      iniciales = inicialNomb + inicialAp1 + inicialAp2;
    } else {
      iniciales = nombres[0].substring(0, 1).toUpperCase() + nombres[1].substring(0, 1).toUpperCase() + inicialAp1 + inicialAp2;
    }
  
    return iniciales;
  }
  codigoValidadorCorreo(correo: string): void {
    this.usuariosService.validacionCorreoRegistro(correo).subscribe({
      next: (result: any) => {
        if (result.errorMessage) {
         
          this.codigoTemporal = result.errorMessage; 
          this.codigoExpiracion = new Date();
          this.codigoExpiracion.setMinutes(this.codigoExpiracion.getMinutes() + 2);
  

          this.messageService.add({
            severity: 'success',
            summary: 'Código enviado',
            detail: 'Revisa tu correo para obtener el código de verificación.',
          });
        } else {
          this.messageService.add({
            severity: 'error',
            summary: 'Error al enviar código',
            detail: result.errorMessage || 'No se pudo enviar el código.',
          });
        }
      },
      error: (error) => {
        console.error('Error al validar correo:', error);
        this.messageService.add({
          severity: 'error',
          summary: 'Se ha producido un error.',
          detail: 'Error desconocido al validar correo',
        });
      }
    });
  }
   verificarCodigoUsuario(codigoIngresado: string, inputs?: HTMLInputElement[]): boolean {
    if (!this.codigoTemporal || !this.codigoExpiracion) {
      this.messageService.add({
        severity: 'warn',
        summary: 'Código no generado',
        detail: 'Primero solicita el código de verificación.',
      });
      return false;
    }

    const ahora = new Date();
    if (ahora > this.codigoExpiracion) {
      this.messageService.add({
        severity: 'warn',
        summary: 'Código expirado',
        detail: 'El código ha expirado. Solicita uno nuevo.',
      });
      this.codigoTemporal = null;
      this.codigoExpiracion = null;
      return false;
    }

    if (codigoIngresado === this.codigoTemporal) {
      this.goToStep(3);
      return true;
    } else {
      this.messageService.add({
        severity: 'error',
        summary: 'Código incorrecto',
        detail: 'El código ingresado no es válido.',
      });

    if (inputs) {
      inputs.forEach(input => input.value = '');
      inputs[0].focus(); 
      this.codigoCompleto = false;
    }
      return false;
    }
  }
  checkCodigoInputs(...inputs: HTMLInputElement[]) {
    this.codigoCompleto = inputs.every(input => input.value.length === 1);
  }
<<<<<<< HEAD
     
  private generarInicialesEmpresa(nombreEmpresa: string): string {
  if (!nombreEmpresa) return '';

  const palabras = nombreEmpresa
    .trim()
    .split(/\s+/)
    .filter(p => !['de', 'la', 'los', 'del', 'y'].includes(p.toLowerCase()));

  const iniciales = palabras
    .map(p => p[0].toUpperCase())
    .join('')
    .substring(0, 5);

  const caracteres = 'ABCDEFGHIJKLMNOPQRSTUVWXYZ0123456789';
  const randomChar = caracteres.charAt(Math.floor(Math.random() * caracteres.length));

  return `${iniciales}${randomChar}`;
}
=======
  reenviarCodigo(inputs: HTMLInputElement[]) {
    inputs.forEach(input => input.value = '');
    inputs[0].focus();
    this.codigoCompleto = false;

    const correo = this.usuarioForm.get('correo')?.value;
    if (correo) {
      this.codigoValidadorCorreo(correo);
    }
  }
>>>>>>> 30a1fa36
}<|MERGE_RESOLUTION|>--- conflicted
+++ resolved
@@ -269,7 +269,6 @@
   checkCodigoInputs(...inputs: HTMLInputElement[]) {
     this.codigoCompleto = inputs.every(input => input.value.length === 1);
   }
-<<<<<<< HEAD
      
   private generarInicialesEmpresa(nombreEmpresa: string): string {
   if (!nombreEmpresa) return '';
@@ -289,7 +288,7 @@
 
   return `${iniciales}${randomChar}`;
 }
-=======
+
   reenviarCodigo(inputs: HTMLInputElement[]) {
     inputs.forEach(input => input.value = '');
     inputs[0].focus();
@@ -300,5 +299,4 @@
       this.codigoValidadorCorreo(correo);
     }
   }
->>>>>>> 30a1fa36
 }