/* ESTILOS GENERALES DEL HEADER */
#header {
  position: fixed;
  top: 0;
  left: 0;
  width: 100%;
  background: linear-gradient(to right, #103d66, #1a4e80, #2a6fa9, #3e90d1, #5ab1f2);
  color: white;
  z-index: 1000;
  height: 50px;
}

.navbar {
  display: flex;
  justify-content: flex-start; 
  align-items: center;
  height: 100%;
  padding: 0 20px;
  position: relative;
  max-width: 1200px;
  margin: 0 auto;
  gap: 10px; 
  flex-direction: row-reverse;
  margin-right: 10px;
}

.navbar > div {
  display: flex;
  align-items: center;
}

.logo-container {
  position: absolute;
  left: 50%;
  transform: translateX(-50%);
  order: 4;
}

.btn-chat{
  position: absolute;
  right: 175px;
  width: 75px;
  height: 34px;
<<<<<<< HEAD
  background: rgb(247, 106, 19, 1);
=======
  background: rgb(247, 106, 19);
  background: linear-gradient(0deg, rgba(247, 106, 19, 1) 0%, rgba(200, 87, 24, 1) 35%, rgba(231, 91, 42, 1) 100%);
>>>>>>> 391e9b47
  color: #ffffff;
  z-index: 1001;
  display: flex;
  align-items: center;
  justify-content: center;
  cursor: pointer;
  border-radius: 5px;
  border: 0;
}

.btn-chat i {
  font-size: 25px;
  color: white;            
  border: none;
}
.ia-button-text{
  font-size: 15px;
  margin-left: 9px;
  font-weight: bold;
}

.chatbot-window {
  width: 500px;
  height: 490px;
  background: white !important;
  position: fixed;
  top: 50px;
  right: 20px;
  border-radius: 10px;
  overflow: visible !important;
  z-index: 1000;
  transition: all 0.3s ease;
  box-shadow: 0 0 20px rgba(0, 0, 0, 0.2);
}


::ng-deep .chatbot-window .app-chat-header {
  background: linear-gradient(to right, #103d66, #1a4e80) !important;
  color: white !important;
  padding: 10px 15px;
  margin: 0;
}

::ng-deep .chatbot-window .app-chat-header *,
::ng-deep .chatbot-window .app-chat-header h2,
::ng-deep .chatbot-window .app-chat-header h6,
::ng-deep .chatbot-window .app-chat-header small,
::ng-deep .chatbot-window .app-chat-header i,
::ng-deep .chatbot-window .app-chat-version {
  color: white !important;
}

::ng-deep .chatbot-window .containerAsistente {
  color: #000000 !important;
}

::ng-deep .chatbot-window .app-chatBotAsistenteOperacion,
::ng-deep .chatbot-window .mensaje,
::ng-deep .chatbot-window .message,
::ng-deep .chatbot-window .contenedor-mensajes,
::ng-deep .chatbot-window .welcome-text,
::ng-deep .chatbot-window .options-list,
::ng-deep .chatbot-window .input-container {
  color: #000000 !important;
  background-color: #ffffff !important;
}

::ng-deep .chatbot-window .burbuja-mensaje {
  background-color: #f8f9fa !important;
  border: 1px solid #e0e0e0 !important;
  color: #000000 !important;
}

::ng-deep .chatbot-window input,
::ng-deep .chatbot-window textarea {
  color: #000000 !important;
  background-color: #ffffff !important;
  border: 1px solid #cccccc !important;
}

@media only screen and (max-width: 600px) {
  .chatbot-window {
    width: 90%;
    height: 70%;
    top: 60px;
    right: 5%;
  }

  .btn-chat {
    width: 45px;
    height: 45px;
    right: 10px;
  }

  .logo-container {
    left: 20px;
    transform: none;
  }
}

.chatbot-window[hidden] {
  display: none !important;
}


.chatbot-window-preguntas {
  position: fixed;
  width: 280px;
  /* Ancho un poco mayor */
  height: auto;
  /* Altura automática */
  max-height: 500px;
  /* Altura máxima con scroll */
  background: white;
  border-radius: 12px;
  box-shadow: 0 4px 20px rgba(0, 0, 0, 0.15);
  top: 70px;
  right: 300px;
  /* Posición relativa al chatbot */
  z-index: 1001;
  padding: 15px;
  overflow-y: visible !important;
  overflow-x: visible !important;
  border: 1px solid #e0e0e0;
}

.faq-button-container {
  position: fixed;
  z-index: 1000000;
  margin-top: 72px !important;
  margin-left: -32px;
}

.faq-button {
  position: absolute;
  background-color: #4682b4;
  border-top-left-radius: 27%;
  border-top-right-radius: 0%;
  border-bottom-right-radius: 0%;
  border-bottom-left-radius: 27%;
  width: 31px;
  height: 37px;
  box-shadow: 0px 4px 6px rgba(0, 0, 0, 0);
  display: flex;
  justify-content: center;
  align-items: center;
  border: none;
}

.faq-button mat-icon {
  color: white;
  font-size: 24px;
}

.faq-button:hover {
  background-color: #00509e;
  cursor: pointer;
}

.mat-standard-chip.mat-chip-with-trailing-icon {
  padding: 7px 6px 7px 0;
}

.cerrar-preguntas {
  margin: -25px -10px;
  position: relative;
  top: 12px;
  left: 220px;
}

.a-small {
  font-weight: 600;
  padding: 10px 0;
}

.a-small:hover {
  color: var(--bs-navbar-brand-hover-color);
}

.large-icon {
  font-size: 40px;
  margin-right: 4px;
  color: white;
  position: absolute;
  display: contents;
}

.menu-item-perfil {
  background: none;
  border: none;
}

.spanNombre {
  color: white;
  padding-left: 6px;
}

.btnAgregar {
  background-color: white;
  color: #06143dd7;
  border: none;
  padding: 10px 20px;
  cursor: pointer;
  border-radius: 5px;
  font-weight: bold;
  font-size: 12px;
  margin-right: 30px;
}

.btnAgregar:hover {
  background-color: #e4e4e4;
}

.agregar {
  order: 3;
  right: 300px;
  justify-content: end;
  position: absolute;
}

.estiloPerfilMenu {
  position: fixed;
  margin-left: 17vw;
  margin-top: -7vh;
}

.options-container {
  position: absolute;
  top: 122%;
  left: 173px;
  background-color: white;
  border: 1px solid #ccc;
  border-radius: 4px;
  box-shadow: 0 4px 8px rgba(0, 0, 0, 0.1);
  padding: 10px;
  z-index: 100;
}

.option-btn {
  display: block;
  width: 100%;
  padding: 8px;
  margin: 5px 0;
  text-align: left;
  background-color: #f4f4f4;
  border: none;
  border-radius: 4px;
  cursor: pointer;
}

.option-btn:hover {
  background-color: #e0e0e0;
}

::ng-deep .btn-agregar-custom .p-splitbutton .p-button,
::ng-deep .btn-agregar-custom .p-splitbutton .p-splitbutton-menubutton {
  min-width: 40px !important;
  background: rgb(247, 106, 19,1);
  color: white;
  border: 0.1px solid #872B07;
  text-align: left;
  font-size: 12px;
  height: 26px;
}<|MERGE_RESOLUTION|>--- conflicted
+++ resolved
@@ -41,12 +41,8 @@
   right: 175px;
   width: 75px;
   height: 34px;
-<<<<<<< HEAD
-  background: rgb(247, 106, 19, 1);
-=======
   background: rgb(247, 106, 19);
   background: linear-gradient(0deg, rgba(247, 106, 19, 1) 0%, rgba(200, 87, 24, 1) 35%, rgba(231, 91, 42, 1) 100%);
->>>>>>> 391e9b47
   color: #ffffff;
   z-index: 1001;
   display: flex;
