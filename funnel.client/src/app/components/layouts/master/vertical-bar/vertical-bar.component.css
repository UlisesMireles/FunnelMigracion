--- conflicted
+++ resolved
@@ -11,11 +11,7 @@
   justify-content: space-between;
   padding-bottom: 100px;
   left: 0;
-<<<<<<< HEAD
-  top: 38px;
-=======
   top: 40px;
->>>>>>> 98825d08
   /* padding-top: 50px; */
   /* overflow: scroll; */
   /* overflow-x: hidden; */
