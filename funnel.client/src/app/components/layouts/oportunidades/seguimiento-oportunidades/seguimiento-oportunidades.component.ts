import { Component, EventEmitter, Input, Output, SimpleChanges, ChangeDetectorRef, ElementRef, ViewChild } from '@angular/core';
import { MessageService } from 'primeng/api';
import { FormBuilder, FormGroup, Validators, AbstractControl } from '@angular/forms';
import { OportunidadesService } from '../../../../services/oportunidades.service';
import { LoginService } from '../../../../services/login.service';
import { Oportunidad, RequestOportunidad } from '../../../../interfaces/oportunidades';
import { baseOut } from '../../../../interfaces/utils/utils/baseOut';
import { OpenIaService } from '../../../../services/asistentes/openIA.service';
import { ConsultaAsistenteDto } from '../../../../interfaces/asistentes/consultaAsistente';

@Component({
  selector: 'app-seguimiento-oportunidades',
  standalone: false,
  templateUrl: './seguimiento-oportunidades.component.html',
  styleUrl: './seguimiento-oportunidades.component.css'
})
export class SeguimientoOportunidadesComponent {

  get isTerminado(): boolean {
    return this.oportunidadForm.get('idEstatusOportunidad')?.value !== 1;
  }

  constructor(private oportunidadService: OportunidadesService, private messageService: MessageService, private readonly loginService: LoginService, private fb: FormBuilder, private cdr: ChangeDetectorRef, private openIaService: OpenIaService) { }
  @Input() oportunidad!: Oportunidad;
  @Input() oportunidades: Oportunidad[] = [];
  @Input() oportunidadesOriginal: Oportunidad[] = [];
  @Input() title: string = 'Modal';
  @Input() visible: boolean = false;
  @Input() insertar: boolean = false;

  maximized: boolean = false;
  request!: RequestOportunidad;

  oportunidadForm!: FormGroup;
  loading: boolean = true;

  disableOportunidades = true;
  isDescargando = false;
  anchoTabla = 100;
  validacionActiva = false;
  wordCount: number = 0;
  disabledPdf: boolean = false;

  visibleRespuesta = false;
  respuestaAsistente: string = '';
  maximizedRespuesta: boolean = false;


  copiado: boolean = false;
  leyendo: boolean = false;


  historialOportunidad: Oportunidad[] = [];
  

  @Output() visibleChange: EventEmitter<boolean> = new EventEmitter<boolean>();
  @Output() closeModal: EventEmitter<void> = new EventEmitter();
  @Output() result: EventEmitter<baseOut> = new EventEmitter();

  inicializarFormulario() {
    this.oportunidadForm = this.fb.group({
      idOportunidad: [this.oportunidad.idOportunidad],
      nombre: [this.oportunidad.nombre],
      nombreOportunidad: [this.oportunidad.nombreOportunidad],
      descripcion: [this.oportunidad.nombreOportunidad],
      monto: [this.oportunidad.monto],
      idEjecutivo: [this.oportunidad.idEjecutivo],
      comentario: ['', [Validators.required, this.validarComentario]],
      idEmpresa: [this.loginService.obtenerIdEmpresa(), Validators.required],
      stage: [this.oportunidad.stage],
      //probabilidad: [this.oportunidad.probabilidad],
      idEstatusOportunidad: [this.oportunidad.idEstatusOportunidad],
      tooltipStage: [this.oportunidad.tooltipStage],
      idUsuario: [this.loginService.obtenerIdUsuario()],
      bandera: ['INS-HISTORICO'],
    });
    if (this.oportunidad.idOportunidad) {
      this.getHistorial(this.oportunidad.idOportunidad);
    }
    this.oportunidadForm.get('comentario')?.valueChanges.subscribe(value => {
      this.wordCount = this.contarPalabras(value);
    });
  }

  contarPalabras(texto: string): number {
    if (!texto) return 0;
    return texto.trim().split(/\s+/).filter(p => p.length > 0).length;
  }

  validarComentario(control: AbstractControl) {
    const value = control.value || '';
    const wordCount = value.trim().split(/\s+/).length;
    return wordCount >= 10 ? null : { minWords: true };
  }

  onDialogShow() {
    this.maximized = false;
    this.cdr.detectChanges();
    this.inicializarFormulario();

  }

  ngOnChanges(changes: SimpleChanges) {
    if (changes['oportunidad'] && changes['oportunidad'].currentValue) {
      this.inicializarFormulario();
      this.cdr.detectChanges();
    }
  }

  close() {
    this.visible = false;
    this.visibleChange.emit(this.visible);
    this.closeModal.emit();
    this.wordCount = 0;
  }

  guardarHistorial() {
    this.limpiarDictado();
    this.validacionActiva = true;

    if (this.oportunidadForm.invalid) {
      this.oportunidadForm.markAllAsTouched();
      return;
    }
    this.oportunidadService.postHistorial(this.oportunidadForm.value).subscribe({
      next: (result: baseOut) => {
        this.result.emit(result);
        this.getHistorial(this.oportunidadForm.value.idOportunidad);
        this.close();
      },
      error: (error: baseOut) => {
        this.messageService.add({
          severity: 'error',
          summary: 'Se ha producido un error.',
          detail: error.errorMessage,
        });
      },
    });
  }

  getHistorial(idOportunidad: number) {
    this.oportunidadService.getHistorial(idOportunidad, this.loginService.obtenerIdEmpresa()).subscribe({
      next: (result: Oportunidad[]) => {
        this.historialOportunidad = [...result];
        this.loading = false;
      },
      error: (error) => {
        this.messageService.add({
          severity: 'error',
          summary: 'Se ha producido un error.',
          detail: error.errorMessage,
        });
        this.loading = false;
      },
    });
  }

  exportExcel(idOportunidad: number) {
    this.limpiarDictado();
    const dataExport = this.historialOportunidad.map(opportunity => ({
      NombreEjecutivo: opportunity.nombreEjecutivo,
      Fecha: opportunity.fechaRegistro,
      Comentario: opportunity.comentario
    }));

    import('xlsx').then(xlsx => {
      const hojadeCalculo: import('xlsx').WorkSheet = xlsx.utils.json_to_sheet(dataExport);
      const libro: import('xlsx').WorkBook = xlsx.utils.book_new();
      xlsx.utils.book_append_sheet(libro, hojadeCalculo, "Seguimiento Oportunidades");
      xlsx.writeFile(libro, "Seguimiento Oportunidades.xlsx");
    });
  }

  exportPdf(idOportunidad: number) {
    this.limpiarDictado();
    this.disabledPdf = true;
    this.oportunidadService.descargarReporteSeguimientoOportunidades(idOportunidad, this.loginService.obtenerIdEmpresa(), this.loginService.obtenerEmpresa()).subscribe({
      next: (result: Blob) => {
        const url = window.URL.createObjectURL(result);
        const link = document.createElement('a');
        link.href = url;
        link.download = 'SeguimientoOportunidades.pdf';
        link.click();
        URL.revokeObjectURL(url);
        this.disabledPdf = false;
      },
      error: (error) => {
        this.messageService.add({
          severity: 'error',
          summary: 'Se ha producido un error al generar reporte',
          detail: error.errorMessage,
        });
        this.loading = false;
        this.disabledPdf = false;
      },
    });

  }

  toggleMaximize() {
    this.maximized = !this.maximized;
    this.cdr.detectChanges();
  }

  onComentarioInput() {
    const comentarioControl = this.oportunidadForm.get('comentario');
    if (comentarioControl?.touched && comentarioControl?.invalid) {
      comentarioControl.markAsUntouched(); // Quita el estado "touched" para ocultar errores
    }
  }

  enviarSeguimiento() {
    this.limpiarDictado();
    const comentarios = this.historialOportunidad.map(item => ({
      usuario: item.iniciales,
      fecha: item.fechaRegistro,
      comentario: item.comentario
    }));

    const historialTexto = comentarios.map(c => {
      const comentario = c.comentario?.trim();
      return comentario
        ? `<li><b>${c.fecha}</b> – ${c.usuario}: ${comentario}</li>`
        : `<li><b>${c.fecha}</b> – ${c.usuario}: (Sin comentario)</li>`;
    }).join('\n');

    const resumenOportunidad = `
      <p><b>Nombre oportunidad:</b> ${this.oportunidad.nombreOportunidad}</p>
      <p><b>Nombre:</b> ${this.oportunidad.nombre}</p>
      <p><b>Monto:</b> $${this.oportunidad.monto}</p>
      <p><b>Probabilidad:</b> ${this.oportunidad.probabilidad}%</p>
      <p><b>Ejecutivo:</b> ${this.oportunidad.nombreEjecutivo}</p>
      <p><b>Días sin actividad:</b> ${this.oportunidad.fechaModificacion}</p>
      <p><b>Etapa original:</b> ${this.oportunidad.tooltipStage}</p>
      <p><b>Dias en Etapa 1 (Calificacion de prospecto):</b> ${this.oportunidad.diasEtapa1}</p>
      <p><b>Días en Etapa 2 (Investigacion de necesidad):</b> ${this.oportunidad.diasEtapa2}</p>
      <p><b>Días en Etapa 3 (Elaboración de propuesta):</b> ${this.oportunidad.diasEtapa3}</p>
      <p><b>Días en Etapa 4 (Presentación de propuesta):</b> ${this.oportunidad.diasEtapa4}</p>
      <p><b>Días en Etapa 5 (Negociación):</b> ${this.oportunidad.diasEtapa5}</p>
     
    `.trim();

    const pregunta = `Información de la oportunidad:\n\n${resumenOportunidad}\n\nHistorial de seguimiento:\n${historialTexto}`;

    const body: ConsultaAsistenteDto = {
      exitoso: true,
      errorMensaje: '',
      idBot: 5,
      pregunta: `${pregunta}`,
      fechaPregunta: new Date(),
      respuesta: '',
      fechaRespuesta: new Date(),
      tokensEntrada: 0,
      tokensSalida: 0,
      idUsuario: this.loginService.obtenerIdUsuario(),
      idTipoUsuario: 0,
      idEmpresa: this.loginService.obtenerIdEmpresa(),
      esPreguntaFrecuente: false,
    };

    this.visibleRespuesta = true;
    this.respuestaAsistente = '';
    this.loading = true;

    this.openIaService.AsistenteHistorico(body).subscribe({
      next: res => {
        this.visibleRespuesta = true;
        this.respuestaAsistente = this.limpiarRespuesta(res.respuesta || 'No se recibió respuesta.');
        this.loading = false;
      },
      error: err => {
        this.respuestaAsistente = 'Error al consultar al asistente: ' + err.message;
      }
    });
  }
  copiarTexto(): void {
    if (!this.respuestaAsistente) return;

    const tempElement = document.createElement('div');
    tempElement.innerHTML = this.respuestaAsistente;

    function getPlainText(element: HTMLElement): string {
      let text = '';

      element.childNodes.forEach(node => {
        if (node.nodeType === Node.TEXT_NODE) {
          // Texto normal
          text += node.textContent;
        } else if (node.nodeType === Node.ELEMENT_NODE) {
          const el = node as HTMLElement;
          const tag = el.tagName.toLowerCase();

          if (tag === 'p' || tag === 'div' || tag === 'br') {
            text += getPlainText(el) + '\n';
          } else if (tag === 'li') {
            text += '- ' + getPlainText(el) + '\n';
          } else if (tag === 'ul' || tag === 'ol') {
            text += getPlainText(el) + '\n';
          } else {
            text += getPlainText(el);
          }
        }
      });

      return text;
    }

    const textoPlano = getPlainText(tempElement).trim();

    navigator.clipboard.writeText(textoPlano).then(() => {
      this.copiado = true;
      setTimeout(() => this.copiado = false, 2000);
    });
  }

  limpiarRespuesta(respuesta: string): string {
    return respuesta
      .replace(/```(?:\w+)?\s*([^]*?)```/g, (_, contenido) => contenido.trim())
      .replace(/^```(?:\w+)?\s*/, '')
      .replace(/```$/, '')
      .trim();
  }
  banderaDictado: boolean = false;
  dictando = false;
  recognition: any;
  textoDictado: string = '';
  textoGuardado: string = '';
  @ViewChild('comentarioInput') comentarioInput!: ElementRef;

  dictarComentario() {
    // Inicializa reconocimiento si no existe
    this.banderaDictado = !this.banderaDictado; 
    if (!this.banderaDictado) {
      this.dictando = false;
      this.recognition.stop();
      return;
    }
    if (!this.recognition) {
      if (this.comentarioInput) {
        this.comentarioInput.nativeElement.focus();
      }
      const SpeechRecognition = (window as any).SpeechRecognition ?? (window as any).webkitSpeechRecognition;
      if (!SpeechRecognition) {
        alert('Tu navegador no soporta reconocimiento de voz.');
        return;
      }
      this.recognition = new SpeechRecognition();
      this.recognition.lang = 'es-MX';
      this.recognition.continuous = true;
      this.recognition.interimResults = true;

      this.recognition.onstart = () => {
        this.textoGuardado = this.oportunidadForm.get('comentario')?.value ?? '';
      };

      this.recognition.onresult = (event: any) => {
        let textoCompleto = this.textoGuardado ? this.textoGuardado + '. ' : '';
        for (const result of event.results) {
          textoCompleto += result[0].transcript;
        }
        this.textoDictado = textoCompleto;
        this.oportunidadForm.get('comentario')?.setValue(this.textoDictado);
      };
      this.recognition.onerror = (event: any) => {
        this.dictando = false;
        this.recognition.stop();

      };

      this.recognition.onend = () => {
        this.oportunidadForm.get('comentario')?.setValue(this.textoDictado);
        this.dictando = false;
      };
    }

    if (!this.dictando) {
      this.textoDictado = '';
      this.dictando = true;
      this.recognition.start();
    } else {
      this.recognition.stop();
      this.limpiarDictado();
    }
   

  }
  limpiarDictado() {
    this.textoDictado = '';
    this.textoGuardado = '';
    this.dictando = false;
    if (this.recognition) {
      this.recognition.stop();
    }
  }
<<<<<<< HEAD
    
  leerRespuesta(): void {
    if (this.leyendo) {
      window.speechSynthesis.cancel();
      this.leyendo = false;
    } else {
      if (!this.respuestaAsistente) return;

      const tempElement = document.createElement('div');
      tempElement.innerHTML = this.respuestaAsistente;

      function getPlainText(element: HTMLElement): string {
        let text = '';
        element.childNodes.forEach(node => {
          if (node.nodeType === Node.TEXT_NODE) {
            text += node.textContent;
          } else if (node.nodeType === Node.ELEMENT_NODE) {
            const el = node as HTMLElement;
            const tag = el.tagName.toLowerCase();

            if (tag === 'p' || tag === 'div' || tag === 'br') {
              text += getPlainText(el) + '\n';
            } else if (tag === 'li') {
              text += '- ' + getPlainText(el) + '\n';
            } else {
              text += getPlainText(el);
            }
          }
        });
        return text;
      }

      const textoPlano = getPlainText(tempElement).trim();

      const utterance = new SpeechSynthesisUtterance(textoPlano);
      utterance.lang = 'es-MX';
      utterance.rate = 1;
      utterance.pitch = 1;
      utterance.volume = 1;

      this.leyendo = true;

      utterance.onend = () => {
        this.leyendo = false;
      };

      utterance.onerror = () => {
        this.leyendo = false;
      };

      window.speechSynthesis.cancel(); 
      window.speechSynthesis.speak(utterance);
    }
  }
  alCerrarDialogo(): void {
    this.maximizedRespuesta = false;

    if (this.leyendo) {
      window.speechSynthesis.cancel();
      this.leyendo = false;
    }
  }


=======
lonOp(): boolean {
  const nombreOportunidad = this.oportunidadForm.get('nombreOportunidad')?.value;
  return nombreOportunidad && nombreOportunidad.length <= 80;
>>>>>>> 2f867fae
}

lonPros(): boolean {
  const nombreProspecto = this.oportunidadForm.get('nombre')?.value;
  return nombreProspecto && nombreProspecto.length <= 50;
}}<|MERGE_RESOLUTION|>--- conflicted
+++ resolved
@@ -392,7 +392,6 @@
       this.recognition.stop();
     }
   }
-<<<<<<< HEAD
     
   leerRespuesta(): void {
     if (this.leyendo) {
@@ -457,11 +456,9 @@
   }
 
 
-=======
 lonOp(): boolean {
   const nombreOportunidad = this.oportunidadForm.get('nombreOportunidad')?.value;
   return nombreOportunidad && nombreOportunidad.length <= 80;
->>>>>>> 2f867fae
 }
 
 lonPros(): boolean {
