import { Component, EventEmitter, Input, Output, SimpleChanges, ChangeDetectorRef, ElementRef, ViewChild } from '@angular/core';
import { MessageService } from 'primeng/api';
import { FormBuilder, FormGroup, Validators, AbstractControl } from '@angular/forms';
import { OportunidadesService } from '../../../../services/oportunidades.service';
import { LoginService } from '../../../../services/login.service';
import { Oportunidad, RequestOportunidad } from '../../../../interfaces/oportunidades';
import { baseOut } from '../../../../interfaces/utils/utils/baseOut';
import { OpenIaService } from '../../../../services/asistentes/openIA.service';
import { ConsultaAsistenteDto } from '../../../../interfaces/asistentes/consultaAsistente';

@Component({
  selector: 'app-seguimiento-oportunidades',
  standalone: false,
  templateUrl: './seguimiento-oportunidades.component.html',
  styleUrl: './seguimiento-oportunidades.component.css'
})
export class SeguimientoOportunidadesComponent {

  get isTerminado(): boolean {
    return this.oportunidadForm.get('idEstatusOportunidad')?.value !== 1;
  }

  constructor(private oportunidadService: OportunidadesService, private messageService: MessageService, private readonly loginService: LoginService, private fb: FormBuilder, private cdr: ChangeDetectorRef, private openIaService: OpenIaService) { }
  @Input() oportunidad!: Oportunidad;
  @Input() oportunidades: Oportunidad[] = [];
  @Input() oportunidadesOriginal: Oportunidad[] = [];
  @Input() title: string = 'Modal';
  @Input() visible: boolean = false;
  @Input() insertar: boolean = false;

  maximized: boolean = false;
  request!: RequestOportunidad;

  oportunidadForm!: FormGroup;
  loading: boolean = true;

  disableOportunidades = true;
  isDescargando = false;
  anchoTabla = 100;
  validacionActiva = false;
  wordCount: number = 0;
  disabledPdf: boolean = false;

  visibleRespuesta = false;
  respuestaAsistente: string = '';
  maximizedRespuesta: boolean = false;


  copiado: boolean = false;
  leyendo: boolean = false;

  historialOportunidad: Oportunidad[] = [];
  

  @Output() visibleChange: EventEmitter<boolean> = new EventEmitter<boolean>();
  @Output() closeModal: EventEmitter<void> = new EventEmitter();
  @Output() result: EventEmitter<baseOut> = new EventEmitter();

  inicializarFormulario() {
    this.oportunidadForm = this.fb.group({
      idOportunidad: [this.oportunidad.idOportunidad],
      nombre: [this.oportunidad.nombre],
      nombreOportunidad: [this.oportunidad.nombreOportunidad],
      descripcion: [this.oportunidad.nombreOportunidad],
      monto: [this.oportunidad.monto],
      idEjecutivo: [this.oportunidad.idEjecutivo],
      comentario: ['', [Validators.required, this.validarComentario]],
      idEmpresa: [this.loginService.obtenerIdEmpresa(), Validators.required],
      //stage: [this.oportunidad.stage],
      //probabilidad: [this.oportunidad.probabilidad],
      idEstatusOportunidad: [this.oportunidad.idEstatusOportunidad],
      tooltipStage: [this.oportunidad.tooltipStage],
      idUsuario: [this.loginService.obtenerIdUsuario()],
      bandera: ['INS-HISTORICO'],
    });
    if (this.oportunidad.idOportunidad) {
      this.getHistorial(this.oportunidad.idOportunidad);
    }
    this.oportunidadForm.get('comentario')?.valueChanges.subscribe(value => {
      this.wordCount = this.contarPalabras(value);
    });
  }

  contarPalabras(texto: string): number {
    if (!texto) return 0;
    return texto.trim().split(/\s+/).filter(p => p.length > 0).length;
  }

  validarComentario(control: AbstractControl) {
    const value = control.value || '';
    const wordCount = value.trim().split(/\s+/).length;
    return wordCount >= 10 ? null : { minWords: true };
  }

  onDialogShow() {
    this.maximized = false;
    this.cdr.detectChanges();
    this.inicializarFormulario();

  }

  ngOnChanges(changes: SimpleChanges) {
    if (changes['oportunidad'] && changes['oportunidad'].currentValue) {
      this.inicializarFormulario();
      this.cdr.detectChanges();
    }
  }

  close() {
    this.visible = false;
    this.visibleChange.emit(this.visible);
    this.closeModal.emit();
    this.wordCount = 0;
  }

  guardarHistorial() {
    this.limpiarDictado();
    this.validacionActiva = true;

    if (this.oportunidadForm.invalid) {
      this.oportunidadForm.markAllAsTouched();
      return;
    }
    this.oportunidadService.postHistorial(this.oportunidadForm.value).subscribe({
      next: (result: baseOut) => {
        this.result.emit(result);
        this.getHistorial(this.oportunidadForm.value.idOportunidad);
        this.close();
      },
      error: (error: baseOut) => {
        this.messageService.add({
          severity: 'error',
          summary: 'Se ha producido un error.',
          detail: error.errorMessage,
        });
      },
    });
  }

  getHistorial(idOportunidad: number) {
    this.oportunidadService.getHistorial(idOportunidad, this.loginService.obtenerIdEmpresa()).subscribe({
      next: (result: Oportunidad[]) => {
        this.historialOportunidad = [...result];
        this.loading = false;
      },
      error: (error) => {
        this.messageService.add({
          severity: 'error',
          summary: 'Se ha producido un error.',
          detail: error.errorMessage,
        });
        this.loading = false;
      },
    });
  }

  exportExcel(idOportunidad: number) {
    this.limpiarDictado();
    const dataExport = this.historialOportunidad.map(opportunity => ({
      NombreEjecutivo: opportunity.nombreEjecutivo,
      Fecha: opportunity.fechaRegistro,
      Comentario: opportunity.comentario
    }));

    import('xlsx').then(xlsx => {
      const hojadeCalculo: import('xlsx').WorkSheet = xlsx.utils.json_to_sheet(dataExport);
      const libro: import('xlsx').WorkBook = xlsx.utils.book_new();
      xlsx.utils.book_append_sheet(libro, hojadeCalculo, "Seguimiento Oportunidades");
      xlsx.writeFile(libro, "Seguimiento Oportunidades.xlsx");
    });
  }

  exportPdf(idOportunidad: number) {
    this.limpiarDictado();
    this.disabledPdf = true;
    this.oportunidadService.descargarReporteSeguimientoOportunidades(idOportunidad, this.loginService.obtenerIdEmpresa(), this.loginService.obtenerEmpresa()).subscribe({
      next: (result: Blob) => {
        const url = window.URL.createObjectURL(result);
        const link = document.createElement('a');
        link.href = url;
        link.download = 'SeguimientoOportunidades.pdf';
        link.click();
        URL.revokeObjectURL(url);
        this.disabledPdf = false;
      },
      error: (error) => {
        this.messageService.add({
          severity: 'error',
          summary: 'Se ha producido un error al generar reporte',
          detail: error.errorMessage,
        });
        this.loading = false;
        this.disabledPdf = false;
      },
    });

  }

  toggleMaximize() {
    this.maximized = !this.maximized;
    this.cdr.detectChanges();
  }

  onComentarioInput() {
    const comentarioControl = this.oportunidadForm.get('comentario');
    if (comentarioControl?.touched && comentarioControl?.invalid) {
      comentarioControl.markAsUntouched(); // Quita el estado "touched" para ocultar errores
    }
  }

  enviarSeguimiento() {
    this.limpiarDictado();
    const comentarios = this.historialOportunidad.map(item => ({
      usuario: item.iniciales,
      fecha: item.fechaRegistro,
      comentario: item.comentario
    }));

    const historialTexto = comentarios.map(c => {
      const comentario = c.comentario?.trim();
      return comentario
        ? `<li><b>${c.fecha}</b> – ${c.usuario}: ${comentario}</li>`
        : `<li><b>${c.fecha}</b> – ${c.usuario}: (Sin comentario)</li>`;
    }).join('\n');

    const resumenOportunidad = `
      <p><b>Nombre oportunidad:</b> ${this.oportunidad.nombreOportunidad}</p>
      <p><b>Nombre:</b> ${this.oportunidad.nombre}</p>
      <p><b>Monto:</b> $${this.oportunidad.monto}</p>
      <p><b>Probabilidad:</b> ${this.oportunidad.probabilidad}%</p>
      <p><b>Ejecutivo:</b> ${this.oportunidad.nombreEjecutivo}</p>
      <p><b>Días sin actividad:</b> ${this.oportunidad.fechaModificacion}</p>
      <p><b>Etapa original:</b> ${this.oportunidad.tooltipStage}</p>
      <p><b>Dias en Etapa 1 (Calificacion de prospecto):</b> ${this.oportunidad.diasEtapa1}</p>
      <p><b>Días en Etapa 2 (Investigacion de necesidad):</b> ${this.oportunidad.diasEtapa2}</p>
      <p><b>Días en Etapa 3 (Elaboración de propuesta):</b> ${this.oportunidad.diasEtapa3}</p>
      <p><b>Días en Etapa 4 (Presentación de propuesta):</b> ${this.oportunidad.diasEtapa4}</p>
      <p><b>Días en Etapa 5 (Negociación):</b> ${this.oportunidad.diasEtapa5}</p>
     
    `.trim();

    const pregunta = `Información de la oportunidad:\n\n${resumenOportunidad}\n\nHistorial de seguimiento:\n${historialTexto}`;

    const body: ConsultaAsistenteDto = {
      exitoso: true,
      errorMensaje: '',
      idBot: 5,
      pregunta: `${pregunta}`,
      fechaPregunta: new Date(),
      respuesta: '',
      fechaRespuesta: new Date(),
      tokensEntrada: 0,
      tokensSalida: 0,
      idUsuario: this.loginService.obtenerIdUsuario(),
      idTipoUsuario: 0,
      idEmpresa: this.loginService.obtenerIdEmpresa(),
      esPreguntaFrecuente: false,
    };

    this.visibleRespuesta = true;
    this.respuestaAsistente = '';
    this.loading = true;

    this.openIaService.AsistenteHistorico(body).subscribe({
      next: res => {
        this.visibleRespuesta = true;
        this.respuestaAsistente = this.limpiarRespuesta(res.respuesta || 'No se recibió respuesta.');
        this.loading = false;
      },
      error: err => {
        this.respuestaAsistente = 'Error al consultar al asistente: ' + err.message;
      }
    });
  }
  copiarTexto(): void {
    if (!this.respuestaAsistente) return;

    const tempElement = document.createElement('div');
    tempElement.innerHTML = this.respuestaAsistente;

    function getPlainText(element: HTMLElement): string {
      let text = '';

      element.childNodes.forEach(node => {
        if (node.nodeType === Node.TEXT_NODE) {
          // Texto normal
          text += node.textContent;
        } else if (node.nodeType === Node.ELEMENT_NODE) {
          const el = node as HTMLElement;
          const tag = el.tagName.toLowerCase();

          if (tag === 'p' || tag === 'div' || tag === 'br') {
            text += getPlainText(el) + '\n';
          } else if (tag === 'li') {
            text += '- ' + getPlainText(el) + '\n';
          } else if (tag === 'ul' || tag === 'ol') {
            text += getPlainText(el) + '\n';
          } else {
            text += getPlainText(el);
          }
        }
      });

      return text;
    }

    const textoPlano = getPlainText(tempElement).trim();

    navigator.clipboard.writeText(textoPlano).then(() => {
      this.copiado = true;
      setTimeout(() => this.copiado = false, 2000);
    });
  }

  limpiarRespuesta(respuesta: string): string {
    return respuesta
      .replace(/```(?:\w+)?\s*([^]*?)```/g, (_, contenido) => contenido.trim())
      .replace(/^```(?:\w+)?\s*/, '')
      .replace(/```$/, '')
      .trim();
  }
  banderaDictado: boolean = false;
  dictando = false;
  recognition: any;
  textoDictado: string = '';
  textoGuardado: string = '';
  @ViewChild('comentarioInput') comentarioInput!: ElementRef<HTMLTextAreaElement>;

  dictarComentario() {
    // Inicializa reconocimiento si no existe
    this.banderaDictado = !this.banderaDictado; 
    if (!this.banderaDictado) {
      this.dictando = false;
      this.recognition.stop();
      return;
    }
    if (!this.recognition) {
      if (this.comentarioInput) {
        this.comentarioInput.nativeElement.focus();
      }
      const SpeechRecognition = (window as any).SpeechRecognition ?? (window as any).webkitSpeechRecognition;
      if (!SpeechRecognition) {
        alert('Tu navegador no soporta reconocimiento de voz.');
        return;
      }
      this.recognition = new SpeechRecognition();
      this.recognition.lang = 'es-MX';
      this.recognition.continuous = true;
      this.recognition.interimResults = true;

      this.recognition.onstart = () => {
        this.textoGuardado = this.oportunidadForm.get('comentario')?.value ?? '';
      };

      this.recognition.onresult = (event: any) => {
        let textoCompleto = this.textoGuardado ? this.textoGuardado + '. ' : '';
        for (const result of event.results) {
          textoCompleto += result[0].transcript;
        }
        this.textoDictado = textoCompleto;
        this.oportunidadForm.get('comentario')?.setValue(this.textoDictado);
        this.scrollComentarioToEnd();
      };
      this.recognition.onerror = (event: any) => {
        this.dictando = false;
        this.recognition.stop();

      };

      this.recognition.onend = () => {
        this.oportunidadForm.get('comentario')?.setValue(this.textoDictado);
        this.dictando = false;
      };
    }

    if (!this.dictando) {
      this.textoDictado = '';
      this.dictando = true;
      this.recognition.start();
    } else {
      this.recognition.stop();
      this.limpiarDictado();
    }
   

  }
  limpiarDictado() {
    this.textoDictado = '';
    this.textoGuardado = '';
    this.dictando = false;
    if (this.recognition) {
      this.recognition.stop();
    }
  }
    
  leerRespuesta(): void {
    if (this.leyendo) {
      window.speechSynthesis.cancel();
      this.leyendo = false;
    } else {
      if (!this.respuestaAsistente) return;

      const tempElement = document.createElement('div');
      tempElement.innerHTML = this.respuestaAsistente;

      function getPlainText(element: HTMLElement): string {
        let text = '';
        element.childNodes.forEach(node => {
          if (node.nodeType === Node.TEXT_NODE) {
            text += node.textContent;
          } else if (node.nodeType === Node.ELEMENT_NODE) {
            const el = node as HTMLElement;
            const tag = el.tagName.toLowerCase();

            if (tag === 'p' || tag === 'div' || tag === 'br') {
              text += getPlainText(el) + '\n';
            } else if (tag === 'li') {
              text += '- ' + getPlainText(el) + '\n';
            } else {
              text += getPlainText(el);
            }
          }
        });
        return text;
      }

      const textoPlano = getPlainText(tempElement).trim();

      const utterance = new SpeechSynthesisUtterance(textoPlano);
      utterance.lang = 'es-MX';
      utterance.rate = 1;
      utterance.pitch = 1;
      utterance.volume = 1;

      this.leyendo = true;

      utterance.onend = () => {
        this.leyendo = false;
      };

      utterance.onerror = () => {
        this.leyendo = false;
      };

      window.speechSynthesis.cancel(); 
      window.speechSynthesis.speak(utterance);
    }
  }
  alCerrarDialogo(): void {
    this.maximizedRespuesta = false;

    if (this.leyendo) {
      window.speechSynthesis.cancel();
      this.leyendo = false;
    }
  }
<<<<<<< HEAD
=======

  scrollComentarioToEnd() {
    const textarea = this.comentarioInput?.nativeElement;
    if (textarea) {
      textarea.scrollTop = textarea.scrollHeight;
    }
  }

  lonOp(): boolean {
    const nombreOportunidad = this.oportunidadForm.get('nombreOportunidad')?.value;
    return nombreOportunidad && nombreOportunidad.length <= 80;
  }

  lonPros(): boolean {
    const nombreProspecto = this.oportunidadForm.get('nombre')?.value;
    return nombreProspecto && nombreProspecto.length <= 50;
  }
>>>>>>> 071c84ad
}<|MERGE_RESOLUTION|>--- conflicted
+++ resolved
@@ -454,8 +454,7 @@
       this.leyendo = false;
     }
   }
-<<<<<<< HEAD
-=======
+
 
   scrollComentarioToEnd() {
     const textarea = this.comentarioInput?.nativeElement;
@@ -464,14 +463,4 @@
     }
   }
 
-  lonOp(): boolean {
-    const nombreOportunidad = this.oportunidadForm.get('nombreOportunidad')?.value;
-    return nombreOportunidad && nombreOportunidad.length <= 80;
-  }
-
-  lonPros(): boolean {
-    const nombreProspecto = this.oportunidadForm.get('nombre')?.value;
-    return nombreProspecto && nombreProspecto.length <= 50;
-  }
->>>>>>> 071c84ad
 }