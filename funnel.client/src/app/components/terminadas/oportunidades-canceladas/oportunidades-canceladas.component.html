<div class="container-fluid">
  <div class="row">
    <div class="col-12" style="text-align: left; margin-top: 14px; margin-left: 10px; padding-left: 0"
      (click)="onHeaderClick()">
      <h3>{{titulo}}</h3>
    </div>

    <div class="col-12">
      <!-- Pestañas  -->
      <ul class="nav nav-tabs custom-tabs">
        <li class="nav-item">
          <a class="nav-link active" data-bs-toggle="tab" href="#porAgente" pTooltip="Gráficas por agente"
            tooltipPosition="top">
            <i class="bi bi-pie-chart"></i>
          </a>
        </li>
        <li class="nav-item">
          <a class="nav-link" data-bs-toggle="tab" href="#lista" pTooltip="Lista" tooltipPosition="top">
            <i class="bi bi-list"></i>
          </a>
        </li>
      </ul>

      <!-- Contenido de las pestañas -->
      <div class="tab-content" style="padding-top: 75px;">
        <!-- Pestaña 1 -->
        <div class="tab-pane fade" id="lista">
          <div class="row contenedorTabla">
            <div *ngIf="loading" class="loading-message" style="padding-top: 50px;">
              <div class="spinner-border text-primary" role="status">
                <span class="visually-hidden">Cargando...</span>
              </div>
              <p>Cargando...</p>
            </div>
<<<<<<< HEAD
            <p-table *ngIf="!loading" #dt [value]="oportunidadesCanceladas" dataKey="id"
              [rows]="10" [showCurrentPageReport]="false" [rowsPerPageOptions]="[10, 20, 50]" [paginator]="true"
              paginatorPosition="both"  [paginatorDropdownAppendTo]="'body'"
=======
            <p-table *ngIf="!loading" #dt [value]="oportunidadesCanceladas" dataKey="id" [rows]="10"
              [showCurrentPageReport]="false" [rowsPerPageOptions]="[10, 20, 50]" [paginator]="true"
              paginatorPosition="both"
>>>>>>> f26e0387
              currentPageReportTemplate="Mostrando {first} a {last} de {totalRecords} Registros"
              [columns]="lsColumnasAMostrar" [resizableColumns]="true" [reorderableColumns]="true"
              [globalFilterFields]="['nombre','nombreSector','nombreOportunidad','abreviatura','stage','iniciales','nombreContacto','entrega','monto','probabilidadOriginal','probabilidad','montoNormalizado','fechaRegistro','diasFunnelOriginal','fechaEstimadaCierreOriginal','fechaModificacion']"
              [tableStyle]="{'min-width': anchoTabla+ '%'}">

              <ng-template class="divAccionesTabla" #caption>
                <div class="col-12" style="text-align: left; font-weight: bold; margin-top: -50px">
                </div>
                <div class="row">
                  <div class="col inDivDatatableHeader" style="text-align:right; margin-right:5px">
                    <p-dropdown [options]="months" [(ngModel)]="selectedMonth" (onChange)="filterByYearAndMonth()"
                      placeholder="Selecciona un mes" [ngStyle]="{'margin-right': '5px'}" styleClass="custom-button">
                    </p-dropdown>
                    <p-dropdown [options]="years" [(ngModel)]="selectedYear" (onChange)="onYearChange()"
                      placeholder="Selecciona un año" [ngStyle]="{'margin-right': '5px'}" styleClass="custom-button">
                    </p-dropdown>
                    <p-button label="" icon="bi bi-arrow-clockwise" (click)="clear(dt)" severity="secondary"
                      pTooltip="Refrescar" tooltipPosition="top" styleClass="custom-button refresh-button"
                      [ngStyle]="{'margin-right': '5px'}" />
                    <p-button [disabled]="disabledPdf" label="" icon="bi bi-filetype-pdf" severity="secondary"
                      (click)="exportPdf(dt)" pTooltip="Descargar PDF" tooltipPosition="top"
                      styleClass="custom-button download-button" [ngStyle]="{'margin-right': '5px'}" />
                    <p-button label="" icon="bi bi-download" severity="secondary" (click)="exportExcel(dt)"
                      pTooltip="Descargar Excel" tooltipPosition="top" styleClass="custom-button add-button"
                      [ngStyle]="{'margin-right': '5px'}" />
                    <p-button label="" icon="bi-list" (click)="agregarColumna($event)" severity="secondary"
                      pTooltip="Agregar columna" tooltipPosition="top" styleClass="custom-button column-button"
                      [ngStyle]="{'margin-right': '5px'}" />
                  </div>
                </div>
              </ng-template>
              <ng-template pTemplate="header" let-columns>
                <tr class="custom-header">
                  <th *ngFor="let def of lsColumnasAMostrar" pSortableColumn="{{def.key}}" pReorderableColumn
                    [class.sort-active]="isSorted(def.key)">
                    {{def.valor}}
                    <p-sortIcon field="{{def.key}}"></p-sortIcon>
                  </th>
                  <th></th>
                </tr>
                <tr>
                  <th *ngFor="let def of lsColumnasAMostrar" style="min-width: 30%;">
                    <!-- Excluir filtros para idOportunidad y comentario -->
                    <ng-container *ngIf="def.key !== 'idOportunidad' && def.key !== 'comentario'">
                      <ng-container *ngIf="def.groupColumn">
                        <p-columnFilter field="{{def.key}}" matchMode="in" [showMenu]="false">
                          <ng-template pTemplate="filter" let-value let-filter="filterCallback">
                            <p-multiSelect [ngModel]="value"
                              [options]="obtenerArregloFiltros(oportunidadesCanceladas, def.key)" placeholder=""
                              (onChange)="filter($event.value)">
                              <ng-template let-option pTemplate="item">
                                <div class="p-multiselect-representative-option">
                                  <span class="ml-1">{{option}}</span>
                                </div>
                              </ng-template>
                            </p-multiSelect>
                          </ng-template>
                        </p-columnFilter>
                      </ng-container>
                      <ng-container *ngIf="!def.groupColumn">
                        <div [ngSwitch]="def.tipoFormato">
                          <div *ngSwitchCase="'text'">
                            <p-columnFilter field="{{def.key}}" matchMode="contains" [showMenu]="false">
                              <ng-template pTemplate="filter" let-value let-filter="filterCallback">
                                <input type="text" pInputText [ngModel]="value" [ngStyle]="getColumnWidth(def.key)"
                                  (ngModelChange)="filter($event)" class="p-inputtext" placeholder="">
                              </ng-template>
                            </p-columnFilter>
                          </div>
                          <div *ngSwitchCase="'currency'">
                            <p-columnFilter type="numeric" field="{{def.key}}" *ngIf="def.key !== 'monto'"
                              [showButtons]="false" [maxFractionDigits]="7">
                              <ng-template pTemplate="filter" let-value let-filter="filterCallback">
                                <input type="text" pInputText [ngModel]="value" [ngStyle]="getColumnWidth(def.key)"
                                  (ngModelChange)="filter($event)" class="p-inputtext" placeholder="">
                              </ng-template>
                            </p-columnFilter>
                          </div>
                          <div *ngSwitchCase="'date'">
                            <p-columnFilter field="{{def.key}}" matchMode="contains" [showMenu]="false"
                              *ngIf="def.key !== 'fechaEstimadaCierre'">
                              <ng-template pTemplate="filter" let-value let-filter="filterCallback">
                                <input type="text" pInputText [ngModel]="value" [ngStyle]="getColumnWidth(def.key)"
                                  (ngModelChange)="filter($event)" class="p-inputtext" placeholder="">
                              </ng-template>
                            </p-columnFilter>
                          </div>
                          <div *ngSwitchDefault>
                            <p-columnFilter
                              *ngIf="def.tipoFormato !== 'text' && def.tipoFormato !== 'currency' && def.tipoFormato !== 'date'"
                              type="{{def.tipoFormato}}" field="{{def.key}}" [showButtons]="false" [showMenu]="false">
                            </p-columnFilter>
                          </div>
                        </div>
                      </ng-container>
                    </ng-container>
                  </th>
                  <th></th>
                </tr>
              </ng-template>

              <ng-template pTemplate="body" let-rowData let-columns="columns">
                <tr>
                  <td *ngFor="let def of lsColumnasAMostrar"
                    [ngClass]="{'fixed-width-oportunidad': def.key === 'nombreOportunidad'}" [ngStyle]="{
                'text-align':
                  def.key === 'abreviatura' ? 'center' : 
                  def.key === 'entrega' ? 'center' : 
                  def.key === 'stage' ? 'center' :
                  def.key === 'iniciales' ? 'center' :
                  def.key === 'nombreContacto' ? 'center' :
                  (def.valor.includes('%')) ? 'center' :
                  def.tipoFormato === 'currency' ? 'right' :
                  (def.tipoFormato === 'number' || def.tipoFormato === 'date') ? 'center' : 'left',
                  'font-weight': def.key === 'nombre' || def.key === 'nombreOportunidad' ? 'bold' : 'normal',
                'width': 
                  def.key === 'monto' ? '120px' : 
                  (def.key === 'stage' || def.key === 'abreviatura' || def.key === 'entrega' || def.key === 'iniciales' || def.key === 'nombreContacto') ? '80px' : ''
              }">
                    <ng-container [ngSwitch]="def.tipoFormato">
                      <span *ngSwitchCase="'text'">
                        <span *ngIf="def.key === 'abreviatura'" pTooltip="{{rowData['descripcion']}}"
                          tooltipPosition="top">
                          {{ rowData[def.key] }}
                        </span>
                        <span *ngIf="def.key === 'nombreContacto'" pTooltip="{{rowData[def.key]}}"
                          tooltipPosition="top">
                          {{ rowData[def.key]?.split(' ')[0] }}
                        </span>
                        <span *ngIf="def.key === 'iniciales'" pTooltip="{{rowData['nombreEjecutivo']}}"
                          tooltipPosition="top">
                          {{ rowData[def.key] }}
                        </span>
                        <span
                          *ngIf="def.key !== 'nombreContacto' && def.key !== 'iniciales' && def.key !== 'abreviatura'">
                          {{ rowData[def.key] }}
                        </span>
                      </span>

                      <span *ngSwitchCase="'currency'">
                        {{ rowData[def.key] | currency:'$':'symbol':'1.2-2' }}
                      </span>

                      <span *ngSwitchCase="'number'">
                        <span *ngIf="def.key === 'fechaModificacion'">
                          {{ rowData[def.key] }}
                        </span>
                        <span *ngIf="def.key !== 'fechaModificacion'">
                          {{ rowData[def.key] | number:'1.0-2' }}
                        </span>
                      </span>

                      <span *ngSwitchCase="'date'">
                        <ng-container *ngIf="rowData[def.key] && rowData[def.key] !== '0001-01-01T00:00:00'">
                          {{ rowData[def.key] | date:'dd/MM/yyyy' }}
                        </ng-container>
                      </span>

                    </ng-container>
                  </td>
                  <td style="position: relative;">
                    <div style="position: relative; display: inline-block;">
                      <p-button type="button" icon="bi bi-file-earmark-text fs-3" text (click)="seguimiento(rowData)"
                        pTooltip="Seguimiento" tooltipPosition="top" styleClass="blue-icon">
                      </p-button>
                      <span class="badge">{{ rowData.totalComentarios || 0 }}</span>
                    </div>
                    <div style="position: relative; display: inline-block; padding-left: 6px; padding-right: 6px;">
                      <p-button type="button" icon="bi bi-folder2 fs-3" text (click)="documento(rowData)"
                        pTooltip="Documentos" tooltipPosition="top" styleClass="black-icon">
                      </p-button>
                      <span class="badge">{{ rowData.totalArchivos || 0}}</span>
                    </div>
                    <p-button styleClass="coloreditar-icon" (click)="actualiza(rowData)" pTooltip="Editar registro"
                      tooltipPosition="top">
                      <span class="custom-pencil">✏️</span>
                    </p-button>
                  </td>
                </tr>
              </ng-template>

              <ng-template pTemplate="footer" let-columns #footer>
                <tr class="custom-footer">
                  <td *ngFor="let def of lsColumnasAMostrar" 
                  [ngClass]="{'total-registros-cell': def.key === 'nombre'}"
                  [ngStyle]="{
                    'text-align': 
                      def.tipoFormato === 'currency' ? 'right' : 
                      (def.tipoFormato === 'number' || def.tipoFormato === 'date') ? 'center' : 'left'
                  }">
                    <ng-container *ngIf="def.key === 'nombre'">
                      Total de Registros: {{ getTotalCostPrimeNg(dt, def) }}
                    </ng-container>
                    <ng-container *ngIf="def.tipoFormato === 'currency'">
                      {{ getTotalCostPrimeNg(dt, def) | currency:'$':'symbol':'1.2-2' }}
                    </ng-container>
                    <ng-container
                      *ngIf="def.tipoFormato !== 'currency' && def.key !== 'nombre' && def.key !== 'idOportunidad'">
                      {{ getTotalCostPrimeNg(dt, def) | number: '1.0-2' }}
                    </ng-container>
                  </td>
                  <td></td>
                </tr>
              </ng-template>

              <ng-template pTemplate="emptymessage">
                <tr>
                  <td colspan="5">No preguntas encontradas.</td>
                </tr>
              </ng-template>
            </p-table>
          </div>
        </div>
        <!-- Pestaña 2 - Gráficas por Agente  -->
        <div class="tab-pane fade show active" id="porAgente">
          <div class="row" style="margin-top: 15px;">
            <div class="col-12" style="margin-top: 5px;">
              <app-graficas-por-agente-canceladas></app-graficas-por-agente-canceladas>
            </div>
          </div>
        </div>
      </div>
      <p-toast position="center"></p-toast>
    </div>
  </div>

  <app-modal-oportunidades-canceladas [(visible)]="modalVisible" [title]="'Editar Datos de '"
    (closeModal)="onModalClose()" (result)="manejarResultado($event)" [oportunidades]="oportunidadesCanceladas"
    [oportunidad]="oportunidadCanceladaSeleccionada">
  </app-modal-oportunidades-canceladas>

  <app-seguimiento-oportunidades [(visible)]="modalSeguimientoVisible" [title]="'Seguimiento de '"
    (closeModal)="onModalClose()" (result)="manejarResultado($event)" [insertar]="insertar"
    [oportunidades]="oportunidadesCanceladas" [oportunidad]="oportunidadCanceladaSeleccionada">
  </app-seguimiento-oportunidades>

  <app-documentos-oportunidades [(visible)]="modalDocumentosVisible" [title]="'Documentos de '"
    (closeModal)="onModalClose()" (result)="manejarResultado($event)" [insertar]="insertar"
    [oportunidades]="oportunidadesCanceladas" [oportunidad]="oportunidadCanceladaSeleccionada">
  </app-documentos-oportunidades><|MERGE_RESOLUTION|>--- conflicted
+++ resolved
@@ -32,15 +32,9 @@
               </div>
               <p>Cargando...</p>
             </div>
-<<<<<<< HEAD
             <p-table *ngIf="!loading" #dt [value]="oportunidadesCanceladas" dataKey="id"
               [rows]="10" [showCurrentPageReport]="false" [rowsPerPageOptions]="[10, 20, 50]" [paginator]="true"
               paginatorPosition="both"  [paginatorDropdownAppendTo]="'body'"
-=======
-            <p-table *ngIf="!loading" #dt [value]="oportunidadesCanceladas" dataKey="id" [rows]="10"
-              [showCurrentPageReport]="false" [rowsPerPageOptions]="[10, 20, 50]" [paginator]="true"
-              paginatorPosition="both"
->>>>>>> f26e0387
               currentPageReportTemplate="Mostrando {first} a {last} de {totalRecords} Registros"
               [columns]="lsColumnasAMostrar" [resizableColumns]="true" [reorderableColumns]="true"
               [globalFilterFields]="['nombre','nombreSector','nombreOportunidad','abreviatura','stage','iniciales','nombreContacto','entrega','monto','probabilidadOriginal','probabilidad','montoNormalizado','fechaRegistro','diasFunnelOriginal','fechaEstimadaCierreOriginal','fechaModificacion']"
