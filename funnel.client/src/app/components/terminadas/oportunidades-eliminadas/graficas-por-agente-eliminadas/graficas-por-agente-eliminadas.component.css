.loader{
    width: 50px;
    height: 50px;
    border: 8px solid #dddddd;
    border-radius: 50%;
    border-top-color: #2d90f4;
    animation: spin 1s linear infinite;
}
@keyframes spin{
    to{
        transform: rotate(360deg);
    }
}
.grid-container {
    display: grid;
    grid-template-columns: 1fr 1fr;
    grid-template-rows: 1fr 1fr;
    gap: 20px;
    height: 779px;
    padding: 5px 10px;
    box-sizing: border-box;
    margin-top: -55px;;
    margin-left: 1px;
  }
  
  .quadrant {
    border: 2px solid #ccc;
    border-radius: 12px;
    background-color: #f9f9f9;
    padding: 15px;
    min-height: 300px;
    display: flex;
    align-items: center;
    justify-content: center;
  }
  
  .card {
    background-color: #ffffff;
    border: 1px solid #ddd;
    border-radius: 8px;
    padding: 20px;
    width: 100%;
    height: 100%;
    text-align: center;
    box-shadow: 0 2px 6px rgba(0, 0, 0, 0.15);
    cursor: grab;
  }
.plot-container {
  height: 330px;
  max-height: 330px;
  overflow: hidden;
  position: relative;
}
.plot-container plotly-plot {
  height: 100% !important;
  width: 100% !important;
  display: block;
}

.year-selector {
  position: absolute;
  top: 40px;
  right: 30px;
  z-index: 6000;
  background: transparent !important;
  border: none !important;
  box-shadow: none !important;
  border-radius: 5px;
  padding: 10px 15px;
  display: flex;
  align-items: center;
}
@media (max-width: 600px) {
  .year-selector {
    left: 5px;
    top: 5px;
    padding: 8px 5px;
    font-size: 14px;
  }
}
.selected-row {
    background-color: #1976d2 !important;
    color: #fff;
}
<<<<<<< HEAD

/* Estilos para maximizado */
.maximized-card {
  position: fixed !important;
  top: 0;
  left: 0;
  width: 100vw;
  height: 100vh;
  z-index: 10000;
  background-color: white;
  overflow: auto;
}

.maximized-content {
  height: 100%;
  display: flex;
  flex-direction: column;
}

/* Estilos para gráficas maximizadas */
.maximized-content .plot-container {
  width: 95% !important;
  height: 95vh !important;
  max-width: 1400px !important;
  max-height: 1000px !important;
  margin: auto !important;
}

/* Estilos específicos para la tabla cuando está maximizada */
.maximized-card .table-container {
  width: 100% !important;
  height: calc(100vh - 60px) !important;
  display: flex !important;
  flex-direction: column !important;
  padding: 0 !important;
  margin: 0 !important;
}

.maximized-card .table-wrapper {
  width: 100% !important;
  height: 100% !important;
  overflow: auto !important;
}

.maximized-card .p-table {
  width: 100% !important;
  min-height: 100% !important;
}

.maximized-card .p-table table {
  width: 100% !important;
}

.maximized-card .p-table-wrapper {
  flex: 1 !important;
  display: flex !important;
  flex-direction: column !important;
}

/* Tabla en tarjeta minimizada */
.card .table-container {
  max-height: 280px;
  overflow-y: auto;
  padding: 0.5rem;
}

.card .table-wrapper {
  width: 100%;
}

.card .p-table {
  width: 100%;
  table-layout: fixed;
  word-wrap: break-word;
}

.card .p-table-wrapper {
  overflow-x: auto;
}

.maximize-btn {
  position: absolute;
  right: 10px;
  top: 5px;
  z-index: 1000;
  color: #000000;
  background: transparent;
  border-radius: 50%;
  width: 30px;
  height: 30px;
  display: flex;
  align-items: center;
  justify-content: center;
}

.maximize-btn:hover {
  color: #495057;
  background: rgba(255,255,255,0.9);
}
=======
>>>>>>> bd82e4d8
.header-graficas{
  background: #bdbdbde1 ;
  /*background: linear-gradient(0deg, rgba(247, 106, 19, 1) 0%, rgba(200, 87, 24, 1) 35%, rgba(231, 91, 42, 1) 100%);*/
  color: black;
  border: none !important;
  text-align: center;
  font-size: 15px;
}<|MERGE_RESOLUTION|>--- conflicted
+++ resolved
@@ -82,7 +82,6 @@
     background-color: #1976d2 !important;
     color: #fff;
 }
-<<<<<<< HEAD
 
 /* Estilos para maximizado */
 .maximized-card {
@@ -182,8 +181,6 @@
   color: #495057;
   background: rgba(255,255,255,0.9);
 }
-=======
->>>>>>> bd82e4d8
 .header-graficas{
   background: #bdbdbde1 ;
   /*background: linear-gradient(0deg, rgba(247, 106, 19, 1) 0%, rgba(200, 87, 24, 1) 35%, rgba(231, 91, 42, 1) 100%);*/
