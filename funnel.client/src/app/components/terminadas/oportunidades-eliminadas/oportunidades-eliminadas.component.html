--- conflicted
+++ resolved
@@ -23,15 +23,6 @@
       <!-- Contenido de las pestañas -->
       <div class="tab-content" style="padding-top: 75px;">
         <!-- Pestaña 1 -->
-<<<<<<< HEAD
-        <div class="tab-pane fade show active" id="lista">
-      <div class="row contenedorTabla">
-        <div *ngIf="loading" class="loading-message" style="padding-top: 50px;">
-          <div class="spinner-border text-primary" role="status">
-            <span class="visually-hidden">Cargando...</span>
-          </div>
-          <p>Cargando...</p>
-        </div>
         <p-table *ngIf="!loading" #dt [value]="oportunidades" dataKey="id" [rows]="10"
           [showCurrentPageReport]="false" [rowsPerPageOptions]="[10, 20, 50]" [paginator]="true" paginatorPosition="both"
           [pageLinks]="1"  [paginatorDropdownAppendTo]="'body'"
@@ -64,13 +55,11 @@
                 <p-button label="" icon="bi-list" (click)="agregarColumna($event)" severity="secondary"  
                 pTooltip="Agregar columna" tooltipPosition="top" styleClass="custom-button column-button"
                 [ngStyle]="{'margin-right': '5px'}"/>
-=======
         <div class="tab-pane fade" id="lista">
           <div class="row contenedorTabla">
             <div *ngIf="loading" class="loading-message" style="padding-top: 50px;">
               <div class="spinner-border text-primary" role="status">
                 <span class="visually-hidden">Cargando...</span>
->>>>>>> f26e0387
               </div>
               <p>Cargando...</p>
             </div>
