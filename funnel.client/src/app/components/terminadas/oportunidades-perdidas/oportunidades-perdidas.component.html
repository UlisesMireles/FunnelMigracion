<div class="container-fluid">
  <div class="row">
    <div class="col-12" style="text-align: left; margin-top: 14px; margin-left: 10px; padding-left: 0"
      (click)="onHeaderClick()">
      <h3>{{titulo}}</h3>
    </div>

    <div class="col-12">
      <!-- Pestañas  -->
      <ul class="nav nav-tabs custom-tabs">
        <li class="nav-item">
          <a class="nav-link active" data-bs-toggle="tab" href="#porAgente" pTooltip="Gráficas por agente"
            tooltipPosition="top">
            <i class="bi bi-pie-chart"></i>
          </a>
        </li>
        <li class="nav-item">
          <a class="nav-link" data-bs-toggle="tab" href="#lista" pTooltip="Lista" tooltipPosition="top">
            <i class="bi bi-list"></i>
          </a>
        </li>
      </ul>

      <!-- Contenido de las pestañas -->
      <div class="tab-content" style="padding-top: 5px;">
        <!-- Pestaña 1 -->
        <div class="tab-pane fade" id="lista" style="margin-top: 5px;">
          <div class="row contenedorTabla">
            <div *ngIf="loading" class="loading-message" style="padding-top: 50px;">
              <div class="spinner-border text-primary" role="status">
                <span class="visually-hidden">Cargando...</span>
              </div>
              <p>Cargando...</p>
            </div>
            <p-table *ngIf="!loading" #dt [value]="oportunidadesPerdidas" dataKey="id" [rows]="10"
              [showCurrentPageReport]="false" [rowsPerPageOptions]="[10, 20, 50]" [paginator]="true"
              paginatorPosition="both" [pageLinks]="1"
              currentPageReportTemplate="Mostrando {first} a {last} de {totalRecords} Registros"
              [columns]="lsColumnasAMostrar" [resizableColumns]="true" [reorderableColumns]="true"
              [globalFilterFields]="['nombre','nombreSector','nombreOportunidad','abreviatura','stage','iniciales','nombreContacto','entrega','monto','probabilidadOriginal','probabilidad','montoNormalizado','fechaRegistro','diasFunnelOriginal','fechaEstimadaCierreOriginal','fechaModificacion']"
              [tableStyle]="{'min-width': anchoTabla + '%'}">

              <ng-template class="divAccionesTabla" #caption>
                <div class="col-12" style="text-align: left; font-weight: bold; margin-top: 20px">
                </div>
                <div class="row">
                  <div class="col inDivDatatableHeader" style="text-align:right; margin-right:5px">
                    <p-dropdown [options]="months" [(ngModel)]="selectedMonth" (onChange)="filterByYearAndMonth()"
                      placeholder="Selecciona un mes" [ngStyle]="{'margin-right': '5px'}" styleClass="custom-button">
                    </p-dropdown>
                    <p-dropdown [options]="years" [(ngModel)]="selectedYear" (onChange)="onYearChange()"
                      placeholder="Selecciona un año" [ngStyle]="{'margin-right': '5px'}" styleClass="custom-button">
                    </p-dropdown>
                    <p-button label="" icon="bi bi-arrow-clockwise" (click)="clear(dt)" severity="secondary"
                      pTooltip="Refrescar" tooltipPosition="top" styleClass="custom-button refresh-button"
                      [ngStyle]="{'margin-right': '5px'}" />
                    <p-button [disabled]="disabledPdf" label="" icon="bi bi-filetype-pdf" severity="secondary"
                      (click)="exportPdf(dt)" pTooltip="Descargar PDF" tooltipPosition="top"
                      styleClass="custom-button download-button" [ngStyle]="{'margin-right': '5px'}" />
                    <p-button label="" icon="bi bi-download" severity="secondary" (click)="exportExcel(dt)"
                      pTooltip="Descargar Excel" tooltipPosition="top" styleClass="custom-button add-button"
                      [ngStyle]="{'margin-right': '5px'}" />
                    <p-button label="" icon="bi-list" (click)="agregarColumna($event)" severity="secondary"
                      pTooltip="Agregar columna" tooltipPosition="top" styleClass="custom-button column-button"
                      [ngStyle]="{'margin-right': '5px'}" />
                  </div>
                </div>
              </ng-template>
              <ng-template pTemplate="header" let-columns>
                <tr class="custom-header">
                  <th *ngFor="let def of lsColumnasAMostrar" pSortableColumn="{{def.key}}" pReorderableColumn
                    [class.sort-active]="isSorted(def.key)">
                    {{def.valor}}
                    <p-sortIcon field="{{def.key}}"></p-sortIcon>
                  </th>
                  <th></th>
                </tr>
                <tr>
                  <th *ngFor="let def of lsColumnasAMostrar" style="min-width: 30%;">
                    <ng-container *ngIf="def.key !== 'idOportunidad' && def.key !== 'comentario'">
                      <ng-container *ngIf="def.groupColumn">
                        <p-columnFilter field="{{def.key}}" matchMode="in" [showMenu]="false">
                          <ng-template pTemplate="filter" let-value let-filter="filterCallback">
                            <p-multiSelect [ngModel]="value"
                              [options]="obtenerArregloFiltros(oportunidadesPerdidas, def.key)" placeholder=""
                              (onChange)="filter($event.value)">
                              <ng-template let-option pTemplate="item">
                                <div class="p-multiselect-representative-option">
                                  <span class="ml-1">{{option}}</span>
                                </div>
                              </ng-template>
                            </p-multiSelect>
                          </ng-template>
                        </p-columnFilter>
                      </ng-container>
                      <ng-container *ngIf="!def.groupColumn">
                        <div [ngSwitch]="def.tipoFormato">
                          <div *ngSwitchCase="'text'">
                            <p-columnFilter field="{{def.key}}" matchMode="contains" [showMenu]="false">
                              <ng-template pTemplate="filter" let-value let-filter="filterCallback">
                                <input type="text" pInputText [ngModel]="value" [ngStyle]="getColumnWidth(def.key)"
                                  (ngModelChange)="filter($event)" class="p-inputtext" placeholder="">
                              </ng-template>
                            </p-columnFilter>
                          </div>
                          <div *ngSwitchCase="'currency'">
                            <p-columnFilter type="numeric" field="{{def.key}}" *ngIf="def.key !== 'monto'"
                              [showButtons]="false" [maxFractionDigits]="7">
                              <ng-template pTemplate="filter" let-value let-filter="filterCallback">
                                <input type="text" pInputText [ngModel]="value" [ngStyle]="getColumnWidth(def.key)"
                                  (ngModelChange)="filter($event)" class="p-inputtext" placeholder="">
                              </ng-template>
                            </p-columnFilter>
                          </div>
                          <div *ngSwitchCase="'date'">
                            <p-columnFilter field="{{def.key}}" matchMode="contains" [showMenu]="false"
                              *ngIf="def.key !== 'fechaEstimadaCierre'">
                              <ng-template pTemplate="filter" let-value let-filter="filterCallback">
                                <input type="text" pInputText [ngModel]="value" [ngStyle]="getColumnWidth(def.key)"
                                  (ngModelChange)="filter($event)" class="p-inputtext" placeholder="">
                              </ng-template>
                            </p-columnFilter>
                          </div>
                          <div *ngSwitchDefault>
                            <p-columnFilter
                              *ngIf="def.tipoFormato !== 'text' && def.tipoFormato !== 'currency' && def.tipoFormato !== 'date'"
                              type="{{def.tipoFormato}}" field="{{def.key}}" [showButtons]="false" [showMenu]="false">
                            </p-columnFilter>
                          </div>
                        </div>
                      </ng-container>
                    </ng-container>
                  </th>
                  <th></th>
                </tr>
              </ng-template>

              <ng-template pTemplate="body" let-rowData let-columns="columns">
                <tr>
                  <td *ngFor="let def of lsColumnasAMostrar"
                    [ngClass]="{'fixed-width-oportunidad': def.key === 'nombreOportunidad'}" [ngStyle]="{
                'text-align':
                  def.key === 'abreviatura' ? 'center' : 
                  def.key === 'entrega' ? 'center' : 
                  def.key === 'stage' ? 'center' :
                  def.key === 'iniciales' ? 'center' :
                  def.key === 'nombreContacto' ? 'center' :
                  (def.valor.includes('%')) ? 'center' :
                  def.tipoFormato === 'currency' ? 'right' :
                  (def.tipoFormato === 'number' || def.tipoFormato === 'date') ? 'center' : 'left',
                  'font-weight': def.key === 'nombre' || def.key === 'nombreOportunidad' ? 'bold' : 'normal',
                'width': 
                  def.key === 'monto' ? '120px' : 
                  (def.key === 'stage' || def.key === 'abreviatura' || def.key === 'entrega' || def.key === 'iniciales' || def.key === 'nombreContacto') ? '80px' : ''
              }">
                    <ng-container [ngSwitch]="def.tipoFormato">
                      <span *ngSwitchCase="'text'">
                        <span *ngIf="def.key === 'abreviatura'" pTooltip="{{rowData['descripcion']}}"
                          tooltipPosition="top">
                          {{ rowData[def.key] }}
                        </span>
                        <span *ngIf="def.key === 'nombreContacto'" pTooltip="{{rowData[def.key]}}"
                          tooltipPosition="top">
                          {{ rowData[def.key]?.split(' ')[0] }}
                        </span>
                        <span *ngIf="def.key === 'iniciales'" pTooltip="{{rowData['nombreEjecutivo']}}"
                          tooltipPosition="top">
                          {{ rowData[def.key] }}
                        </span>
                        <span
                          *ngIf="def.key !== 'nombreContacto' && def.key !== 'iniciales' && def.key !== 'abreviatura'">
                          {{ rowData[def.key] }}
                        </span>
                      </span>

                      <span *ngSwitchCase="'currency'">
                        {{ rowData[def.key] | currency:'$':'symbol':'1.2-2' }}
                      </span>

                      <span *ngSwitchCase="'number'">
                        <span *ngIf="def.key === 'fechaModificacion'">
                          {{ rowData[def.key] }}
                        </span>
                        <span *ngIf="def.key !== 'fechaModificacion'">
                          {{ rowData[def.key] | number:'1.0-2' }}
                        </span>
                      </span>

                      <span *ngSwitchCase="'date'">
                        <ng-container *ngIf="rowData[def.key] && rowData[def.key] !== '0001-01-01T00:00:00'">
                          {{ rowData[def.key] | date:'dd/MM/yyyy' }}
                        </ng-container>
                      </span>

                    </ng-container>
                  </td>
                  <td style="position: relative;">
                    <div style="position: relative; display: inline-block;">
                      <p-button type="button" icon="bi bi-file-earmark-text fs-3" text (click)="seguimiento(rowData)"
                        pTooltip="Seguimiento" tooltipPosition="top" styleClass="blue-icon">
                      </p-button>
                      <span class="badge">{{ rowData.totalComentarios || 0 }}</span>
                    </div>
                    <div style="position: relative; display: inline-block; padding-left: 6px; padding-right: 6px;">
                      <p-button type="button" icon="bi bi-folder2 fs-3" text (click)="documento(rowData)"
                        pTooltip="Documentos" tooltipPosition="top" styleClass="black-icon">
                      </p-button>
                      <span class="badge">{{ rowData.totalArchivos || 0}}</span>
                    </div>
                    <p-button styleClass="coloreditar-icon" (click)="actualiza(rowData)" pTooltip="Editar registro"
                      tooltipPosition="top">
                      <span class="custom-pencil">✏️</span>
                    </p-button>
                  </td>
                </tr>
              </ng-template>

<<<<<<< HEAD
          <ng-template pTemplate="footer" let-columns #footer>
            <tr class="custom-footer">
              <td *ngFor="let def of lsColumnasAMostrar" 
                  [ngClass]="{'total-registros-cell': def.key === 'nombre'}"
                  [ngStyle]="{
=======
              <ng-template pTemplate="footer" let-columns #footer>
                <tr class="custom-footer">
                  <td *ngFor="let def of lsColumnasAMostrar" [ngStyle]="{
>>>>>>> 1e8b41ee
                    'text-align': 
                      def.tipoFormato === 'currency' ? 'right' : 
                      (def.tipoFormato === 'number' || def.tipoFormato === 'date') ? 'center' : 'left'
                  }">
                    <ng-container *ngIf="def.key === 'nombre'">
                      Total de Registros: {{ getTotalCostPrimeNg(dt, def) }}
                    </ng-container>
                    <ng-container *ngIf="def.tipoFormato === 'currency'">
                      {{ getTotalCostPrimeNg(dt, def) | currency:'$':'symbol':'1.2-2' }}
                    </ng-container>
                    <ng-container
                      *ngIf="def.tipoFormato !== 'currency' && def.key !== 'nombre' && def.key !== 'idOportunidad'">
                      {{ getTotalCostPrimeNg(dt, def) | number: '1.0-2' }}
                    </ng-container>
                  </td>
                  <td></td>
                </tr>
              </ng-template>

              <ng-template pTemplate="emptymessage">
                <tr>
                  <td colspan="5">No preguntas encontradas.</td>
                </tr>
              </ng-template>
            </p-table>
          </div>
        </div>
        <!-- Pestaña 2 - Gráficas por Agente -->
        <div class="tab-pane fade show active" id="porAgente">
          <div class="row">
            <div class="col-12" style="margin-top: 5px;">
              <app-graficas-por-agente-perdidas></app-graficas-por-agente-perdidas>
            </div>
          </div>
        </div>
      </div>
      <p-toast position="center"></p-toast>
    </div>
  </div>
</div>

<app-modal-oportunidades-perdidas [(visible)]="modalVisible" [title]="'Editar Datos de '" (closeModal)="onModalClose()"
  (result)="manejarResultado($event)" [oportunidades]="oportunidadesPerdidas"
  [oportunidad]="oportunidadSeleccionadaPerdidas">
</app-modal-oportunidades-perdidas>

<app-seguimiento-oportunidades [(visible)]="modalSeguimientoVisible" [title]="'Seguimiento de '"
  (closeModal)="onModalClose()" (result)="manejarResultado($event)" [insertar]="insertar"
  [oportunidades]="oportunidadesPerdidas" [oportunidad]="oportunidadSeleccionadaPerdidas">
</app-seguimiento-oportunidades>

<app-documentos-oportunidades [(visible)]="modalDocumentosVisible" [title]="'Documentos de '"
  (closeModal)="onModalClose()" (result)="manejarResultado($event)" [insertar]="insertar"
  [oportunidades]="oportunidadesPerdidas" [oportunidad]="oportunidadSeleccionadaPerdidas">
</app-documentos-oportunidades><|MERGE_RESOLUTION|>--- conflicted
+++ resolved
@@ -215,17 +215,11 @@
                 </tr>
               </ng-template>
 
-<<<<<<< HEAD
-          <ng-template pTemplate="footer" let-columns #footer>
-            <tr class="custom-footer">
-              <td *ngFor="let def of lsColumnasAMostrar" 
-                  [ngClass]="{'total-registros-cell': def.key === 'nombre'}"
-                  [ngStyle]="{
-=======
               <ng-template pTemplate="footer" let-columns #footer>
                 <tr class="custom-footer">
-                  <td *ngFor="let def of lsColumnasAMostrar" [ngStyle]="{
->>>>>>> 1e8b41ee
+                  <td *ngFor="let def of lsColumnasAMostrar"
+                  [ngClass]="{'total-registros-cell': def.key === 'nombre'}" 
+                  [ngStyle]="{
                     'text-align': 
                       def.tipoFormato === 'currency' ? 'right' : 
                       (def.tipoFormato === 'number' || def.tipoFormato === 'date') ? 'center' : 'left'
