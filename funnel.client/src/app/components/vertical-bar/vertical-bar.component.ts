import { Component, ElementRef, EventEmitter, HostListener, Output, ViewChild } from '@angular/core';
import { Router } from '@angular/router';
import { Permiso } from '../../interfaces/permisos';
import { LoginService } from '../../services/login.service';
import { PermisosService } from '../../services/permisos.service';
import { MessageService } from 'primeng/api';

@Component({
  selector: 'app-vertical-bar',
  standalone: false,
  templateUrl: './vertical-bar.component.html',
  styleUrl: './vertical-bar.component.css'
})
export class VerticalBarComponent {


  isExpanded: boolean = false;
  hoveredMenu: number | null = null;
  showTooltip: boolean = false;
  @ViewChild('menuList', { static: false }) menuList!: ElementRef;
  @Output() toggleSidebar = new EventEmitter<boolean>();
  isScrollable: boolean = false;
  scrollInterval: any = null;
<<<<<<< HEAD
  ListaMenu: any[] = [];

  constructor(private router: Router,
    private messageService: MessageService,
    private permisosService: PermisosService,
    private readonly loginService: LoginService) {}

=======
  ListaMenu = [
    {
      nombre: 'DASHBOARD',
      path: '',
      icono: 'bi bi-bar-chart',  // Icono relacionado con un dashboard (pantalla de inicio)
      tooltip: 'Ir a DASHBOARD',
      subMenu: [
        { nombre: 'OPORTUNIDADES GENERAL', path: '/oportunidades'
          ,hasIcon: false, // 🟠 Indica si tiene icono adicional
          tooltipMessage: 'Esta característica está incluida'}, // Mensaje del globo
        { nombre: 'OPORTUNIDADES POR AGENTE', path: '/oportunidades/subopcion2'   ,hasIcon: false, // 🟠 Indica si tiene icono adicional
          tooltipMessage: 'Esta característica está incluida'}, // Mensaje del globo
        { nombre: 'CLIENTES TOP 20', path: '/top-veinte'    ,hasIcon: false, // 🟠 Indica si tiene icono adicional
          tooltipMessage: 'Esta característica está incluida'} // Mensaje del globo
      ]
    },
    {
      nombre: 'EN PROCESO',
      path: '/proceso',
      icono: 'bi bi-hourglass-split',  // Icono de una persona, ya que es un estado de proceso
      tooltip: 'Ir a en Proceso',
      subMenu: []
    },
    {
      nombre: 'TERMINADAS',
      path: '',
      icono: 'bi bi-fonts',  // Icono de marca de verificación, indicando que está terminado
      tooltip: 'Ir a Terminadas',
      subMenu: [
        { nombre: 'GANADAS', path: '/oportunidades-ganadas' , hasIcon: false, tooltipMessage:'' },
        { nombre: 'PERDIDAS', path: '/oportunidades-perdidas' , hasIcon: false ,tooltipMessage:'' },
        { nombre: 'CANCELADAS', path: '/oportunidades-canceladas' , hasIcon: false ,tooltipMessage:'' },
        { nombre: 'ELIMINADAS', path: '/oportunidades-eliminadas' , hasIcon: false,tooltipMessage:''  },
      ]
    },
    {
      nombre: 'ADMINISTRACIÓN',
      path: '',
      icono: 'bi bi-briefcase',  // Icono de engranaje, representando administración o configuración
      tooltip: 'Ir a administración',
      subMenu: [
        { nombre: 'PROSPECTOS', path: '/prospectos' ,hasIcon: false, // 🟠 Indica si tiene icono adicional
          tooltipMessage: 'Esta característica está incluida'} ,// Mensaje del globo
        { nombre: 'CONTACTOS', path: '/contactos' ,hasIcon: false, // 🟠 Indica si tiene icono adicional
          tooltipMessage: 'Esta característica está incluida'} // Mensaje del globo
      ]
    },
    {
      nombre: 'CATÁLOGOS',
      path: '',
      icono: 'bi-list-ul',  // Icono de lista, adecuado para catálogos
      tooltip: 'Ir a Catálogos',
      subMenu: [
        { nombre: 'USUARIOS', path: '/usuarios', hasIcon: false, tooltipMessage:'' },
        { nombre: 'PERMISOS', path: '/permisos' , hasIcon: false , tooltipMessage:''},
        { nombre: 'TIPO SERVICIO', path: '/tipos-servicios' , hasIcon: false, tooltipMessage:'' },
        { nombre: 'TIPO ENTREGA', path: '/tipos-entrega' , hasIcon: false , tooltipMessage:''}
      ]
    },
    {
      nombre: 'HERRAMIENTAS',
      path: '/herramientas',
      icono: 'bi-wrench',  // Icono de llave inglesa, representando herramientas
      tooltip: 'Ir a Herramientas',
      subMenu: []
    },
    {
      nombre: 'SALIR',
      path: '/login',
      icono: 'bi-box-arrow-right',  // Icono de salir o cerrar sesión
      tooltip: 'Cerrar sesión',
      subMenu: []  // Sin submenú
    }
  ];
>>>>>>> 27beffd4

  ngOnInit(): void {
    this.consultarMenu();
  }

  consultarMenu(): void {

    this.permisosService.getPermisosPorRol(this.loginService.obtenerRolUsuario(), this.loginService.obtenerIdEmpresa()).subscribe({
      next: (result: Permiso[]) => {
        this.ListaMenu = result;
        this.ListaMenu.push(
          {
            nombre: 'SALIR',
            path: '/login',
            icono: 'bi-box-arrow-right',
            tooltip: 'Cerrar sesión',
            subMenu: []
          }
        );
      },
      error: (error) => {
        this.messageService.add({
          severity: 'error',
          summary: 'Se ha producido un error al consultar los permisos.',
          detail: error.errorMessage,
        });
      },
    });
  }

  navigateTo(path: string) {
    if (path) {
      this.router.navigate([path]);
    }
  }
  showSubmenu(menuIndex: number) {
    this.hoveredMenu = menuIndex;
  }

  hideSubmenu() {
    this.hoveredMenu = null;
  }



  toggleMenu() {
    this.isExpanded = !this.isExpanded;
    this.toggleSidebar.emit(this.isExpanded); // Emitimos el nuevo estado
  }

  ngAfterViewInit() {
    this.checkScroll();
  }
  @HostListener('window:resize')
  checkScroll() {
    if (this.menuList) {
      const menuEl = this.menuList.nativeElement;
      this.isScrollable = menuEl.scrollHeight > menuEl.clientHeight;
    }
  }

  scrollUp() {
    if (this.isScrollable && this.menuList) {
      this.scrollInterval = setInterval(() => {
        this.menuList.nativeElement.scrollBy({ top: -5, behavior: 'smooth' });
      }, 10);
    }
  }

  scrollDown() {
    if (this.isScrollable && this.menuList) {
      this.scrollInterval = setInterval(() => {
        this.menuList.nativeElement.scrollBy({ top: 5, behavior: 'smooth' });
      }, 10);
    }
  }

  stopScroll() {
    if (this.scrollInterval) {
      clearInterval(this.scrollInterval);
      this.scrollInterval = null;
    }
  }
}<|MERGE_RESOLUTION|>--- conflicted
+++ resolved
@@ -21,7 +21,7 @@
   @Output() toggleSidebar = new EventEmitter<boolean>();
   isScrollable: boolean = false;
   scrollInterval: any = null;
-<<<<<<< HEAD
+
   ListaMenu: any[] = [];
 
   constructor(private router: Router,
@@ -29,82 +29,6 @@
     private permisosService: PermisosService,
     private readonly loginService: LoginService) {}
 
-=======
-  ListaMenu = [
-    {
-      nombre: 'DASHBOARD',
-      path: '',
-      icono: 'bi bi-bar-chart',  // Icono relacionado con un dashboard (pantalla de inicio)
-      tooltip: 'Ir a DASHBOARD',
-      subMenu: [
-        { nombre: 'OPORTUNIDADES GENERAL', path: '/oportunidades'
-          ,hasIcon: false, // 🟠 Indica si tiene icono adicional
-          tooltipMessage: 'Esta característica está incluida'}, // Mensaje del globo
-        { nombre: 'OPORTUNIDADES POR AGENTE', path: '/oportunidades/subopcion2'   ,hasIcon: false, // 🟠 Indica si tiene icono adicional
-          tooltipMessage: 'Esta característica está incluida'}, // Mensaje del globo
-        { nombre: 'CLIENTES TOP 20', path: '/top-veinte'    ,hasIcon: false, // 🟠 Indica si tiene icono adicional
-          tooltipMessage: 'Esta característica está incluida'} // Mensaje del globo
-      ]
-    },
-    {
-      nombre: 'EN PROCESO',
-      path: '/proceso',
-      icono: 'bi bi-hourglass-split',  // Icono de una persona, ya que es un estado de proceso
-      tooltip: 'Ir a en Proceso',
-      subMenu: []
-    },
-    {
-      nombre: 'TERMINADAS',
-      path: '',
-      icono: 'bi bi-fonts',  // Icono de marca de verificación, indicando que está terminado
-      tooltip: 'Ir a Terminadas',
-      subMenu: [
-        { nombre: 'GANADAS', path: '/oportunidades-ganadas' , hasIcon: false, tooltipMessage:'' },
-        { nombre: 'PERDIDAS', path: '/oportunidades-perdidas' , hasIcon: false ,tooltipMessage:'' },
-        { nombre: 'CANCELADAS', path: '/oportunidades-canceladas' , hasIcon: false ,tooltipMessage:'' },
-        { nombre: 'ELIMINADAS', path: '/oportunidades-eliminadas' , hasIcon: false,tooltipMessage:''  },
-      ]
-    },
-    {
-      nombre: 'ADMINISTRACIÓN',
-      path: '',
-      icono: 'bi bi-briefcase',  // Icono de engranaje, representando administración o configuración
-      tooltip: 'Ir a administración',
-      subMenu: [
-        { nombre: 'PROSPECTOS', path: '/prospectos' ,hasIcon: false, // 🟠 Indica si tiene icono adicional
-          tooltipMessage: 'Esta característica está incluida'} ,// Mensaje del globo
-        { nombre: 'CONTACTOS', path: '/contactos' ,hasIcon: false, // 🟠 Indica si tiene icono adicional
-          tooltipMessage: 'Esta característica está incluida'} // Mensaje del globo
-      ]
-    },
-    {
-      nombre: 'CATÁLOGOS',
-      path: '',
-      icono: 'bi-list-ul',  // Icono de lista, adecuado para catálogos
-      tooltip: 'Ir a Catálogos',
-      subMenu: [
-        { nombre: 'USUARIOS', path: '/usuarios', hasIcon: false, tooltipMessage:'' },
-        { nombre: 'PERMISOS', path: '/permisos' , hasIcon: false , tooltipMessage:''},
-        { nombre: 'TIPO SERVICIO', path: '/tipos-servicios' , hasIcon: false, tooltipMessage:'' },
-        { nombre: 'TIPO ENTREGA', path: '/tipos-entrega' , hasIcon: false , tooltipMessage:''}
-      ]
-    },
-    {
-      nombre: 'HERRAMIENTAS',
-      path: '/herramientas',
-      icono: 'bi-wrench',  // Icono de llave inglesa, representando herramientas
-      tooltip: 'Ir a Herramientas',
-      subMenu: []
-    },
-    {
-      nombre: 'SALIR',
-      path: '/login',
-      icono: 'bi-box-arrow-right',  // Icono de salir o cerrar sesión
-      tooltip: 'Cerrar sesión',
-      subMenu: []  // Sin submenú
-    }
-  ];
->>>>>>> 27beffd4
 
   ngOnInit(): void {
     this.consultarMenu();
