--- conflicted
+++ resolved
@@ -21,7 +21,6 @@
   @Output() toggleSidebar = new EventEmitter<boolean>();
   isScrollable: boolean = false;
   scrollInterval: any = null;
-<<<<<<< HEAD
 
   ListaMenu: any[] = [];
 
@@ -29,20 +28,8 @@
     private messageService: MessageService,
     private permisosService: PermisosService,
     private readonly loginService: LoginService) {}
-=======
->>>>>>> 6b8ff9f3
-
-  ListaMenu: any[] = [];
-
-<<<<<<< HEAD
-=======
-  constructor(private router: Router,
-    private messageService: MessageService,
-    private permisosService: PermisosService,
-    private readonly loginService: LoginService) {}
 
 
->>>>>>> 6b8ff9f3
   ngOnInit(): void {
     this.consultarMenu();
   }
@@ -51,7 +38,6 @@
 
     this.permisosService.getPermisosPorRol(this.loginService.obtenerRolUsuario(), this.loginService.obtenerIdEmpresa()).subscribe({
       next: (result: Permiso[]) => {
-<<<<<<< HEAD
         this.ListaMenu = result;
         this.ListaMenu.push(
           {
@@ -62,26 +48,6 @@
             subMenu: []
           }
         );
-=======
-        const perfil = {
-          nombre: 'Perfil',
-          ruta: '/login',
-          icono: 'bi bi-person-circle',
-          tooltip: 'Perfil',
-          subMenu: []
-        };
-
-        const salir = {
-          nombre: 'SALIR',
-          ruta: '/login',
-          icono: 'bi-box-arrow-right',
-          tooltip: 'Cerrar sesión',
-          subMenu: []
-        };
-
-        // Combinar: primero "Perfil", luego los permisos, luego "SALIR"
-        this.ListaMenu = [perfil, ...result, salir];
->>>>>>> 6b8ff9f3
       },
       error: (error) => {
         this.messageService.add({
