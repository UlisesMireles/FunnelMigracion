import { Injectable } from '@angular/core';
import { environment } from '../../environments/environment';
import { HttpClient } from '@angular/common/http';
import { Observable } from 'rxjs';
import { GraficasDto, RequestGraficasDto, AgenteDto, Sectores, SectoresDetalles } from '../interfaces/graficas';

@Injectable({
  providedIn: 'root'
})
export class GraficasService {

  baseUrl: string = environment.baseURL;

  constructor(private readonly http: HttpClient) { }

  obtenerGraficaData(data: RequestGraficasDto): Observable<GraficasDto[]> {
    return this.http.post<GraficasDto[]>(`${this.baseUrl}api/Graficas/ObtenerGraficaOportunidades`, data);
  }
  obtenerGraficaAgentesData(data: RequestGraficasDto): Observable<GraficasDto[]> {
    return this.http.post<GraficasDto[]>(`${this.baseUrl}api/Graficas/ObtenerGraficaAgentes`, data);
  }
  obtenerAgentesData(data: RequestGraficasDto): Observable<AgenteDto[]> {
    return this.http.post<AgenteDto[]>(`${this.baseUrl}api/Graficas/ObtenerAgentes`, data);
  }
  obtenerAnios(idEmpresa: number, idEstatusOportunidad: number): Observable<any> {
  return this.http.get(`${this.baseUrl}api/Graficas/Anios`, {
    params: { 
      IdEmpresa: idEmpresa.toString(),
      IdEstatusOportunidad: idEstatusOportunidad.toString()
    }
  });
}
  obtenerGraficaGanadasData(data: RequestGraficasDto): Observable<GraficasDto[]> {
    return this.http.post<GraficasDto[]>(`${this.baseUrl}api/Graficas/ObtenerGraficaGanadasAnio`, data);
  }
  obtenerAgentesPorAnioData(data: RequestGraficasDto): Observable<AgenteDto[]> {
    return this.http.post<AgenteDto[]>(`${this.baseUrl}api/Graficas/ObtenerAgentesPorAnio`, data);
  }
  obtenerGraficaAgentesPorAnioData(data: RequestGraficasDto): Observable<GraficasDto[]> {
    return this.http.post<GraficasDto[]>(`${this.baseUrl}api/Graficas/ObtenerGraficaAgentesPorAnio`, data);
  }
  getRandomColor(): string {
    let color = '#';
    let letters = '0123456789ABCDEF';
    for (let i = 0; i < 6; i++) {
      color += letters[Math.floor(Math.random() * 16)];
    }
    return color;
  }

 createCard(id: number, titulo: string, tipo: 'tabla' | 'grafica') {
  return {
    id,
    titulo,
    tipo,
    infoCargada: false,
    grafica: {
      data: [],
      layout: {},
      config: { displaylogo: false, responsive: true, locale: 'es-ES', scrollZoom: true, displayModeBar: true,
        modeBarButtonsToRemove: ['pan2d','select2d','lasso2d','resetScale2d','zoomIn2d','zoomOut2d', 'autoScale2d', 'zoom2d', 'sendDataToCloud', 'editInChartStudio', 'zoom3d', 'pan3d', 'orbitRotation', 'tableRotation', 'resetCameraDefault3d', 'resetCameraLastSave3d']
       }
    },
    tabla:[]
  };
}
createCardPorAnio(id: number, titulo: string, tipo: 'tabla' | 'grafica') {
  return {
    id,
    titulo,
    tipo,
    infoCargada: false,
    grafica: {
      data: [],
      layout: {},
      config: { displaylogo: false, responsive: true, locale: 'es-ES', scrollZoom: false, displayModeBar: true,
      modeBarButtonsToRemove: ['sendDataToCloud', 'editInChartStudio', 'zoom2d', 'pan2d', 'select2d', 'lasso2d', 'zoomIn2d', 'zoomOut2d', 'autoScale2d', 'resetScale2d', 'hoverClosestCartesian', 'hoverCompareCartesian', 'toggleSpikelines']
       }
    },
    tabla:[]
  };
}


  createPieData(items: GraficasDto[]) {
    return {
      type: 'pie',
      values: items.map(item => item.valor),
      labels: items.map(item => item.label ?? 'Sin etiqueta'),
      textposition: "outside",
      textinfo: "label+percent",
      automargin: true,
      marker: {
        color: items.map(item => item.coloreSerie ?? this.getRandomColor())
      }
    };
  }
  createPieMontoData(items: GraficasDto[]) {
    return {
      type: 'pie',
      values: items.map(item => item.valor),
      labels: items.map(item => item.label ?? 'Sin etiqueta'),
      text: items.map(item => item.valor.toLocaleString('es-MX', { style: 'currency', currency: 'MXN' })),
      textposition: "outside",
      textinfo: "label+text",
      hovertemplate: '%{label}<br>(%{percent}<extra></extra>)',
      automargin: true,
      marker: {
        color: items.map(item => item.coloreSerie ?? this.getRandomColor())
      }
    };
  }

  createPieLayout() {
    return {
      margin: { t: 0, b: 100, l: 0, r: 100 },
      height: 330,
      showlegend: false
    };
  }

  createBarHorizontalData(items: GraficasDto[]) {
    return {
      type: 'bar',
      x: items.map(item => item.valor),
      y: items.map(item => item.label ?? 'Sin etiqueta'),
      text: items.map(item => item.valor.toLocaleString('es-MX', { style: 'currency', currency: 'MXN' })), 
      hovertemplate: 'Monto: <b>%{text}</b><extra></extra>',
      orientation: 'h',
      name: 'Monto',
      marker: {
        color: items.map(item => '#1F77B4')
      }
    };
  }
  createBarHorizontalNormalizadoData(items: GraficasDto[]) {
    return {
      type: 'bar',
      x: items.map(item => item.montoNormalizado),
      y: items.map(item => item.label ?? 'Sin etiqueta'),
      hovertemplate: 'Monto Normalizado: <b>%{text}</b><extra></extra>',
      text: items.map(item => item.valor.toLocaleString('es-MX', { style: 'currency', currency: 'MXN' })), 
      name: 'Monto Normalizado',
      orientation: 'h',
      marker: {
        color: items.map(item => item.coloreSerie ?? this.getRandomColor())
      }
    };
  }
  
  createFunnelData(items: GraficasDto[]) {
    return {
      type: 'funnel',
      x: [100,80,60,40,20],
      hovertemplate: '<b>%{text}</b><extra></extra>',
      text: items.map(item => '<b>' + item.label + '</b><br>' + item.valor.toLocaleString('es-MX', { style: 'currency', currency: 'MXN' })),
      texttemplate:'%{text}',
      textfont: { family: "Old Standard TT", size: 13, color: "black" },
      marker: {
        color: items.map(item => item.coloreSerie ?? this.getRandomColor())
      }
    };
  }
 createBarHorizontalLayout() {
    return {
      margin: { l: 130, r: 40, b: 100, t: 30 },
      height: 400,
      
    };
  }
  createBarLayout() {
    return {
      margin: { l: 50, r: 50, b: 160, t: 0 },
      height: 400,
      
    };
  }

  createFunnelLayout() {
    return {
      margin: { l: 50, r: 70, b: 100, t: 30 },
      height: 400,
      yaxis: { visible: false, showticklabels: false, showgrid: false, zeroline: false },
      xaxis: { visible: false, showticklabels: false, showgrid: false, zeroline: false }
    }
  }

  createBarData(items: GraficasDto[]) {
    return {
      type: 'bar',
      y: items.map(item => item.valor),
      x: items.map(item => item.label ?? 'Sin etiqueta'),
      text: items.map(item => item.valor.toLocaleString('es-MX', { style: 'currency', currency: 'MXN' })), 
      name: 'Monto',
      marker: {
        color: items.map(item => item.coloreSerie ?? this.getRandomColor())
      }
    };
  }
  createBarPorcentajeData(items: GraficasDto[]) {
  return {
    type: 'bar',
    y: items.map(item => item.valor),
    x: items.map(item => item.label ?? 'Sin etiqueta'),
    text: items.map(item => item.valor.toLocaleString('es-MX', { style: 'currency', currency: 'MXN' })), 
    textposition: 'auto', 
    hovertemplate: '<b>%{x}</b><br> (<b>%{customdata}</b><extra></extra>)', 
    customdata: items.map(item => `${item.porcentaje?.toFixed(2) ?? 0}%`), 
    marker: {
      color: items.map(item => item.coloreSerie ?? this.getRandomColor())
    }
  };
}
  createBarNormalizadoData(items: GraficasDto[]) {
    return {
      type: 'bar',
      yield: items.map(item => item.montoNormalizado),
      x: items.map(item => item.label ?? 'Sin etiqueta'),
      text: items.map(item => item.valor.toLocaleString('es-MX', { style: 'currency', currency: 'MXN' })), 
      name: 'Monto Normalizado',
    };
  }
<<<<<<< HEAD
  
=======

  obtenerOportunidadesPorSector(data: RequestGraficasDto): Observable<Sectores[]> {
    const requestData = {
      ...data,
      bandera: 'SEL-AGENTE-SECTOR' 
    };
    return this.http.post<Sectores[]>(`${this.baseUrl}api/Graficas/ObtenerOportunidadesPorSector`, requestData);
  }

  obtenerDetalleOportunidadesSector(idSector: number, data: RequestGraficasDto): Observable<SectoresDetalles[]> {
      return this.http.post<SectoresDetalles[]>(
        `${this.baseUrl}api/Graficas/ObtenerDetalleOportunidadesSector/${idSector}`, 
        data
      );
    }
>>>>>>> caa2f920
}<|MERGE_RESOLUTION|>--- conflicted
+++ resolved
@@ -220,9 +220,7 @@
       name: 'Monto Normalizado',
     };
   }
-<<<<<<< HEAD
   
-=======
 
   obtenerOportunidadesPorSector(data: RequestGraficasDto): Observable<Sectores[]> {
     const requestData = {
@@ -238,5 +236,4 @@
         data
       );
     }
->>>>>>> caa2f920
 }