import { Injectable } from '@angular/core';
import { environment } from '../../environments/environment';
import { HttpClient } from '@angular/common/http';
import { Observable } from 'rxjs';
import { GraficasDto, RequestGraficasDto, AgenteDto, Sectores, SectoresDetalles, OportunidadesTipo, OportunidadesTipoDetalles } from '../interfaces/graficas';

@Injectable({
  providedIn: 'root'
})
export class GraficasService {

  baseUrl: string = environment.baseURL;

  constructor(private readonly http: HttpClient) { }

  obtenerGraficaData(data: RequestGraficasDto): Observable<GraficasDto[]> {
    return this.http.post<GraficasDto[]>(`${this.baseUrl}api/Graficas/ObtenerGraficaOportunidades`, data);
  }
  obtenerGraficaAgentesData(data: RequestGraficasDto): Observable<GraficasDto[]> {
    return this.http.post<GraficasDto[]>(`${this.baseUrl}api/Graficas/ObtenerGraficaAgentes`, data);
  }
  obtenerAgentesData(data: RequestGraficasDto): Observable<AgenteDto[]> {
    return this.http.post<AgenteDto[]>(`${this.baseUrl}api/Graficas/ObtenerAgentes`, data);
  }
  obtenerAnios(idEmpresa: number, idEstatusOportunidad: number): Observable<any> {
    return this.http.get(`${this.baseUrl}api/Graficas/Anios`, {
      params: {
        IdEmpresa: idEmpresa.toString(),
        IdEstatusOportunidad: idEstatusOportunidad.toString()
      }
    });
  }
  obtenerGraficaGanadasData(data: RequestGraficasDto): Observable<GraficasDto[]> {
    return this.http.post<GraficasDto[]>(`${this.baseUrl}api/Graficas/ObtenerGraficaGanadasAnio`, data);
  }
  obtenerAgentesPorAnioData(data: RequestGraficasDto): Observable<AgenteDto[]> {
    return this.http.post<AgenteDto[]>(`${this.baseUrl}api/Graficas/ObtenerAgentesPorAnio`, data);
  }
  obtenerGraficaAgentesPorAnioData(data: RequestGraficasDto): Observable<GraficasDto[]> {
    return this.http.post<GraficasDto[]>(`${this.baseUrl}api/Graficas/ObtenerGraficaAgentesPorAnio`, data);
  }

  obtenerGraficaClientesTopVeinteData(data: RequestGraficasDto): Observable<GraficasDto[]> {
    return this.http.post<GraficasDto[]>(`${this.baseUrl}api/Graficas/ObtenerGraficaClientesTopVeinte`, data);
  }
  getRandomColor(): string {
    let color = '#';
    let letters = '0123456789ABCDEF';
    for (let i = 0; i < 6; i++) {
      color += letters[Math.floor(Math.random() * 16)];
    }
    return color;
  }

 createCard(id: number, titulo: string, tipo: 'tabla' | 'grafica') {
  return {
    id,
    titulo,
    tipo,
    infoCargada: false,
    maximizada: false, 
    grafica: {
      data: [],
      layout: {},
      config: { displaylogo: false, responsive: true, locale: 'es-ES', scrollZoom: true, displayModeBar: true,
        modeBarButtonsToRemove: ['pan2d','select2d','lasso2d','resetScale2d','zoomIn2d','zoomOut2d', 'autoScale2d', 'zoom2d', 'sendDataToCloud', 'editInChartStudio', 'zoom3d', 'pan3d', 'orbitRotation', 'tableRotation', 'resetCameraDefault3d', 'resetCameraLastSave3d']
       }
    },
    tabla:[]
  };
}
createCardPorAnio(id: number, titulo: string, tipo: 'tabla' | 'grafica') {
  return {
    id,
    titulo,
    tipo,
    infoCargada: false,
    grafica: {
      data: [],
      layout: {},
      config: { displaylogo: false, responsive: true, locale: 'es-ES', scrollZoom: false, displayModeBar: true,
      modeBarButtonsToRemove: ['sendDataToCloud', 'editInChartStudio', 'zoom2d', 'pan2d', 'select2d', 'lasso2d', 'zoomIn2d', 'zoomOut2d', 'autoScale2d', 'resetScale2d', 'hoverClosestCartesian', 'hoverCompareCartesian', 'toggleSpikelines']
       }
    },
    tabla:[]
  };
}


  createPieData(items: GraficasDto[]) {
    return {
      type: 'pie',
      values: items.map(item => item.valor),
      labels: items.map(item => item.label ?? 'Sin etiqueta'),
      textposition: "outside",
      textinfo: "label+percent",
      automargin: true,
      marker: {
        color: items.map(item => item.coloreSerie ?? this.getRandomColor())
      }
    };
  }

  createPieDataTop20(items: GraficasDto[]) {
    return {
      type: 'pie',
      values: items.map(item => item.valor),
      labels: items.map(item => item.label ?? 'Sin etiqueta'),
      hovertemplate: '%{label}<br>(%{value}%<extra></extra>)',
      automargin: true,
      marker: {
        color: items.map(item => item.coloreSerie ?? this.getRandomColor())
      }
    };
  }
  createPieMontoData(items: GraficasDto[]) {
    return {
      type: 'pie',
      values: items.map(item => item.valor),
      labels: items.map(item => item.label ?? 'Sin etiqueta'),
      text: items.map(item => item.valor.toLocaleString('es-MX', { style: 'currency', currency: 'MXN' })),
      textposition: "outside",
      textinfo: "label+text",
      hovertemplate: '%{label}<br>(%{percent}<extra></extra>)',
      automargin: true,
      marker: {
        color: items.map(item => item.coloreSerie ?? this.getRandomColor())
      }
    };
  }

  createPieLayout(showlegend:boolean = false) {
    return {
      margin: { t: 0, b: 100, l: 0, r: 100 },
<<<<<<< HEAD
      height: 320,
      showlegend: showlegend
=======
      height: 330,
      showlegend: showlegend,
      autosize: true
>>>>>>> bd82e4d8
    };
  }
  createBarData(items: GraficasDto[]) {
    return {
      type: 'bar',
      y: items.map(item => item.valor),
      x: items.map(item => item.label ?? 'Sin etiqueta'),
      text: items.map(item => item.valor.toLocaleString('es-MX', { style: 'currency', currency: 'MXN' })), 
      name: 'Monto',
      marker: {
        color: items.map(item => '#1F77B4')
      }
    };
  }
  createBarHorizontalData(items: GraficasDto[]) {
    return {
      type: 'bar',
      x: items.map(item => item.valor),
      y: items.map(item => item.label ?? 'Sin etiqueta'),
      text: items.map(item => item.valor.toLocaleString('es-MX', { style: 'currency', currency: 'MXN' })),
      hovertemplate: 'Monto: <b>%{text}</b><extra></extra>',
      orientation: 'h',
      name: 'Monto',
      marker: {
        color: items.map(item => '#1F77B4')
      }
    };
  }
  createBarHorizontalNormalizadoData(items: GraficasDto[]) {
    return {
      type: 'bar',
      x: items.map(item => item.montoNormalizado),
      y: items.map(item => item.label ?? 'Sin etiqueta'),
      hovertemplate: 'Monto Normalizado: <b>%{text}</b><extra></extra>',
      text: items.map(item => item.valor.toLocaleString('es-MX', { style: 'currency', currency: 'MXN' })),
      name: 'Monto Normalizado',
      orientation: 'h',
      marker: {
        color: items.map(item => item.coloreSerie ?? this.getRandomColor())
      }
    };
  }
  createBarVerticalData(items: GraficasDto[], color: string, name: string, hovertemplate: string, text: string[],customdata: string[] , valor2: boolean) {
    return {
      type: 'bar',
      y: valor2 ? items.map(item => item.valor2) : items.map(item => item.valor),
      x: items.map(item => item.label ?? 'Sin etiqueta'),
      text: text,
      customdata: customdata,
      hovertemplate: hovertemplate,
      textposition: "outside",
      name: name,
      marker: {
        color: items.map(item => color ?? this.getRandomColor())
      }
    };
  }
  createFunnelData(items: GraficasDto[]) {
    return {
      type: 'funnel',
      x: [100, 80, 60, 40, 20],
      hovertemplate: '<b>%{text}</b><extra></extra>',
      text: items.map(item => '<b>' + item.label + '</b><br>' + item.valor.toLocaleString('es-MX', { style: 'currency', currency: 'MXN' })),
      texttemplate: '%{text}',
      textfont: { family: "Old Standard TT", size: 13, color: "black" },
      marker: {
        color: items.map(item => item.coloreSerie ?? this.getRandomColor())
      }
    };
  }
  createBarHorizontalLayout() {
    return {
      margin: { l: 130, r: 40, b: 100, t: 30 },
<<<<<<< HEAD
      height: 320,
=======
      height: 400,
      autosize: true
>>>>>>> bd82e4d8
    };
  }
  createBarLayout() {
    return {
<<<<<<< HEAD
      margin: { l: 50, r: 50, b: 120, t: 0 },
      height: 320,
=======
      margin: { l: 50, r: 50, b: 160, t: 0 },
      height: 400,
      autosize: true
>>>>>>> bd82e4d8
    };
  }

  createBarGroupLayout() {
    return {
      barmode: 'group', 
<<<<<<< HEAD
      margin: { l: 130, r: 40, b: 100, t: 30 }, 
      height: 320

=======
      margin: { l: 130, r: 40, b: 120, t: 30 }, 
      height: 400,
      autosize: true
>>>>>>> bd82e4d8
    };
  }

  createFunnelLayout() {
    return {
<<<<<<< HEAD
      margin: { l: 50, r: 70, b: 60, t: 30 },
      height: 320,
=======
      margin: { l: 50, r: 70, b: 100, t: 30 },
      height: 400,
>>>>>>> bd82e4d8
      autosize: true,
      yaxis: { visible: false, showticklabels: false, showgrid: false, zeroline: false },
      xaxis: { visible: false, showticklabels: false, showgrid: false, zeroline: false }
    }
  }

  createBarPorcentajeData(items: GraficasDto[]) {
    return {
      type: 'bar',
      y: items.map(item => item.valor),
      x: items.map(item => item.label ?? 'Sin etiqueta'),
      text: items.map(item => item.valor.toLocaleString('es-MX', { style: 'currency', currency: 'MXN' })), 
      textposition: 'auto', 
      hovertemplate: '<b>%{x}</b><br> (<b>%{customdata}</b><extra></extra>)', 
      customdata: items.map(item => `${item.porcentaje?.toFixed(2) ?? 0}%`), 
      marker: {
        color: items.map(item => item.coloreSerie ?? this.getRandomColor())
      }
    };
  }
  createBarNormalizadoData(items: GraficasDto[]) {
    return {
      type: 'bar',
      yield: items.map(item => item.montoNormalizado),
      x: items.map(item => item.label ?? 'Sin etiqueta'),
      text: items.map(item => item.valor.toLocaleString('es-MX', { style: 'currency', currency: 'MXN' })),
      name: 'Monto Normalizado',
    }
  }

  obtenerOportunidadesPorSector(data: RequestGraficasDto): Observable<Sectores[]> {
    const requestData = {
      ...data,
      bandera: 'SEL-AGENTE-SECTOR'
    };
    return this.http.post<Sectores[]>(`${this.baseUrl}api/Graficas/ObtenerOportunidadesPorSector`, requestData);
  }

  obtenerDetalleOportunidadesSector(idSector: number, data: RequestGraficasDto): Observable<SectoresDetalles[]> {
    return this.http.post<SectoresDetalles[]>(
      `${this.baseUrl}api/Graficas/ObtenerDetalleOportunidadesSector/${idSector}`,
      data
    );
  }

  obtenerOportunidadesPorTipo(data: RequestGraficasDto): Observable<OportunidadesTipo[]> {
    const requestData = {
      ...data,
      bandera: 'SEL-OPORTUNIDAD-STAGE'
    };
    return this.http.post<OportunidadesTipo[]>(`${this.baseUrl}api/Graficas/ObtenerOportunidadesPorTipo`, requestData);
  }

  obtenerDetalleOportunidadesTipo(idEtapa: number, data: RequestGraficasDto): Observable<OportunidadesTipoDetalles[]> {
    return this.http.post<OportunidadesTipoDetalles[]>(
      `${this.baseUrl}api/Graficas/ObtenerDetalleOportunidadesTipo/${idEtapa}`,
      data
    );
  }
  
}<|MERGE_RESOLUTION|>--- conflicted
+++ resolved
@@ -132,14 +132,9 @@
   createPieLayout(showlegend:boolean = false) {
     return {
       margin: { t: 0, b: 100, l: 0, r: 100 },
-<<<<<<< HEAD
-      height: 320,
-      showlegend: showlegend
-=======
-      height: 330,
+      height: 320,
       showlegend: showlegend,
       autosize: true
->>>>>>> bd82e4d8
     };
   }
   createBarData(items: GraficasDto[]) {
@@ -213,51 +208,32 @@
   createBarHorizontalLayout() {
     return {
       margin: { l: 130, r: 40, b: 100, t: 30 },
-<<<<<<< HEAD
-      height: 320,
-=======
-      height: 400,
-      autosize: true
->>>>>>> bd82e4d8
+      height: 320,
+      autosize: true
     };
   }
   createBarLayout() {
     return {
-<<<<<<< HEAD
       margin: { l: 50, r: 50, b: 120, t: 0 },
       height: 320,
-=======
-      margin: { l: 50, r: 50, b: 160, t: 0 },
-      height: 400,
-      autosize: true
->>>>>>> bd82e4d8
+      autosize: true
     };
   }
 
   createBarGroupLayout() {
     return {
       barmode: 'group', 
-<<<<<<< HEAD
       margin: { l: 130, r: 40, b: 100, t: 30 }, 
-      height: 320
-
-=======
-      margin: { l: 130, r: 40, b: 120, t: 30 }, 
-      height: 400,
-      autosize: true
->>>>>>> bd82e4d8
+      height: 320,
+      autosize: true
+
     };
   }
 
   createFunnelLayout() {
     return {
-<<<<<<< HEAD
       margin: { l: 50, r: 70, b: 60, t: 30 },
       height: 320,
-=======
-      margin: { l: 50, r: 70, b: 100, t: 30 },
-      height: 400,
->>>>>>> bd82e4d8
       autosize: true,
       yaxis: { visible: false, showticklabels: false, showgrid: false, zeroline: false },
       xaxis: { visible: false, showticklabels: false, showgrid: false, zeroline: false }
