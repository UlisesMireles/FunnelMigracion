import { Injectable } from '@angular/core';
import { BehaviorSubject, finalize, Observable, map } from 'rxjs';
import { environment } from '../../environments/environment';
import { HttpClient, HttpHeaders } from '@angular/common/http';
import { Router } from '@angular/router';
import { Usuario, DobleAutenticacion, LoginUser } from '../interfaces/usuario';
import { CatalogoService } from './catalogo.service';
import { SolicitudRegistroSistema } from '../interfaces/solicitud-registro';
import { baseOut } from '../interfaces/utils/utils/baseOut';
import { Usuarios } from '../interfaces/usuarios';
/*import { EstadoChatService } from './asistentes/estado-chat.service';*/

@Injectable({
  providedIn: 'root'
})
export class LoginService {
  baseUrl: string = environment.baseURL;
  private currentUserSubject = new BehaviorSubject<any>(null);
  public currentUser: Observable<Usuario>;

  private sessionTimeout = 30 * 60 * 1000;
  private timer: any;
  constructor(private http: HttpClient, private router: Router, private readonly catalogoService: CatalogoService /*private estadoChatService: EstadoChatService*/) {
    this.currentUser = this.currentUserSubject.asObservable();
    this.checkInitialSession();
  }
  private checkInitialSession() {
    const currentUser = localStorage.getItem('currentUser');
    const lastActivity = localStorage.getItem('lastActivity');

    if (currentUser && lastActivity) {
      const timeDiff = Date.now() - parseInt(lastActivity);
      if (timeDiff > this.sessionTimeout) {
        this.logout();
      } else {
        this.currentUserSubject.next(JSON.parse(currentUser));
        this.startSessionTimer();
      }
    }
  }
  login(user: string, pass: string) {
    const datos = { usuario: user, password: pass };
    return this.http.post<any>(this.baseUrl + "api/Login/Autenticacion", datos)
      .pipe(map(usuario => {
        let user = usuario;
        if (user.idUsuario > 0) {
          localStorage.setItem('currentUser', JSON.stringify(user.idUsuario));
          localStorage.setItem('tipoUsuario', user.tipoUsuario);
          localStorage.setItem('alias', user.alias);
          localStorage.setItem('idEmpresa', user.idEmpresa);
          localStorage.setItem('username', datos.usuario);
          localStorage.setItem('nombre', user.nombre);
          localStorage.setItem('apellidoPaterno', user.apellidoPaterno);
          localStorage.setItem('apellidoMaterno', user.apellidoMaterno);
          localStorage.setItem('correo', user.correo);
          localStorage.setItem('imagenPerfil', user.archivoImagen);
          localStorage.setItem('lastActivity', Date.now().toString());
          localStorage.setItem('licencia', user.licencia);
          localStorage.setItem('cantidadUsuarios', user.cantidadUsuarios);
          localStorage.setItem('cantidadOportunidades', user.cantidadOportunidades);
          this.currentUserSubject.next(user);
          sessionStorage.setItem('sesion', window.btoa(JSON.stringify(user)));
          sessionStorage.setItem('Usuario', user.nombre);
          sessionStorage.setItem('IdUsuario', user.idUsuario);
          sessionStorage.setItem('IdTipoUsuario', user.idRol);
          sessionStorage.setItem('IdEmpresa', user.idEmpresa);
          sessionStorage.setItem('Empresa', user.Empresa);
          this.catalogoService.cargarCatalogos(user.idEmpresa);
          this.startSessionTimer();
        }
        return user;
      }));
  }


  reenviarTwoFactor(user: string, pass: string) {
    const datos = { usuario: user, password: pass };
    return this.http.post<any>(this.baseUrl + "api/Login/Autenticacion", datos);
  }

  startSessionTimer() {
    if (this.timer) {
      clearTimeout(this.timer);
    }

    this.timer = setTimeout(() => {
      this.logout();
    }, this.sessionTimeout);
  }

  resetTimer() {
    localStorage.setItem('lastActivity', Date.now().toString());
    this.startSessionTimer();
  }
  logout(): void {
    this.http.post(`${this.baseUrl}api/Login/Logout`, {}, { responseType: 'text' })
      .pipe(
        finalize(() => {
          localStorage.removeItem('currentUser');
          localStorage.removeItem('tipoUsuario');
          localStorage.removeItem('username');
          localStorage.removeItem('lastActivity');
          localStorage.removeItem('nombre');
          localStorage.removeItem('correo');

          sessionStorage.clear();

          if (this.timer) {
            clearTimeout(this.timer);
          }
          this.currentUserSubject.next(null);
          this.router.navigate(['/login']);
        })
      )
      .subscribe({
        next: (response) => {
          console.log('Sesión cerrada exitosamente');
        },
        error: (error) => {
          console.log('Error al cerrar sesión:', error);
        }
      });
  }

  handleSessionExpired(): void {
    console.log('La sesión ha expirado');
    this.logout();
  }

  verificarSesion() {
    if (!localStorage.getItem('currentUser')) {
      this.logout();
      this.router.navigate(['/']);
    }
  }

  desencriptaSesion(): LoginUser {
    const sesion = sessionStorage.getItem("sesion");
    if (sesion) {
      return JSON.parse(window.atob(sesion));
    } else {
      return {} as LoginUser;
    }
  }
  obtenerUsuarioSesion(): LoginUser | null {
    const sesion = this.desencriptaSesion();
    if (sesion) {
      return sesion;
    }
    return null;
  }

  obtenerIdEmpresa(): number {
    const sesion = this.desencriptaSesion();
    if (sesion?.idEmpresa) {
      return sesion?.idEmpresa;
    }
    return 0;
  }
  obtenerEmpresa(): string {
    const sesion = this.desencriptaSesion();
    if (sesion?.empresa) {
      return sesion?.empresa;
    }
    return "";
  }
  obtenerAlias(): string {
    const sesion = this.desencriptaSesion();
    if (sesion?.alias) {
      return sesion?.alias;
    }
    return '';
  }

  obtenerRolUsuario(): number {
    const sesion = this.desencriptaSesion();
    if (sesion?.idRol) {
      return sesion?.idRol;
    }
    return 0;
  }

  obtenerIdUsuario(): number {
    const sesion = this.desencriptaSesion();
    if (sesion?.idUsuario) {
      return sesion?.idUsuario;
    }
    return 0;
  }

  recuperarContrasena(user: string) {
    let datos = { usuario: user };
    return this.http.get<any>(this.baseUrl + "api/Login/RecuperarContrasena", { params: datos });
  }
  DobleAutenticacion(usuariodosPasos: DobleAutenticacion) {
    return this.http.post<any>(this.baseUrl + "api/Login/VerificarCodigoDobleAutenticacion", usuariodosPasos);
  }

  postSolicitudRegistro(data: SolicitudRegistroSistema): Observable<baseOut> {
    return this.http.post<baseOut>(this.baseUrl + 'api/Login/GuardarSolicitudRegistro', data);
  }

  postReenviarCodigo(correo: string): Observable<baseOut> {
    return this.http.post<baseOut>(this.baseUrl + 'api/Login/ReenviarCodigo?correo=' + encodeURIComponent(correo), null);
  }


  cambiarPassword(formData: FormData): Observable<baseOut> {
    const headers = new HttpHeaders();
    return this.http.post<baseOut>(this.baseUrl + 'api/Login/CambioPassword', formData, { headers });
  }
  /*cerrarSesion(): void {
    // Limpiar el estado del chat al cerrar sesión
    this.estadoChatService.clearState();
<<<<<<< HEAD
  
}*/
=======

  }
  obtenerUrlImagenEmpresa(_idEmpresa: number): Observable<string> {
  return this.http.get<any>(`${this.baseUrl}api/Login/ObtenerImagenEmpresa/`, {
    params: { idEmpresa: _idEmpresa }
  }).pipe(
    map(data => data.errorMessage ?? '')
  );
}
>>>>>>> ae395506

}<|MERGE_RESOLUTION|>--- conflicted
+++ resolved
@@ -212,19 +212,16 @@
   /*cerrarSesion(): void {
     // Limpiar el estado del chat al cerrar sesión
     this.estadoChatService.clearState();
-<<<<<<< HEAD
   
 }*/
-=======
-
-  }
+
+  
   obtenerUrlImagenEmpresa(_idEmpresa: number): Observable<string> {
-  return this.http.get<any>(`${this.baseUrl}api/Login/ObtenerImagenEmpresa/`, {
-    params: { idEmpresa: _idEmpresa }
-  }).pipe(
-    map(data => data.errorMessage ?? '')
-  );
-}
->>>>>>> ae395506
+    return this.http.get<any>(`${this.baseUrl}api/Login/ObtenerImagenEmpresa/`, {
+      params: { idEmpresa: _idEmpresa }
+    }).pipe(
+      map(data => data.errorMessage ?? '')
+    );
+  }
 
 }