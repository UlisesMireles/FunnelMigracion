import { HttpClient } from '@angular/common/http';
import { Injectable } from '@angular/core';
import { Observable } from 'rxjs';
import { environment } from '../../environments/environment';
import { Oportunidad, RequestActualizarFechaEstimadaCierre, RequestOportunidad } from '../interfaces/oportunidades';
import { baseOut } from '../interfaces/utils/utils/baseOut';

@Injectable({
  providedIn: 'root'
})
export class OportunidadesService {

  baseUrl: string = environment.baseURL;

  constructor(private http: HttpClient) { }
  getOportunidades(idEmpresa: number, idUsuario: number, idEstatus: number): Observable<any> {
    return this.http.get(`${this.baseUrl}api/Oportunidades/ConsultarOportunidadesEnProceso`, {
      params: { idEmpresa: idEmpresa.toString(), idUsuario: idUsuario.toString(), idEstatus: idEstatus.toString() }
    });
  }

  postOportunidad(data: Oportunidad): Observable<baseOut> {
    return this.http.post<baseOut>(this.baseUrl + 'api/Oportunidades/GuardarOportunidad', data);
  }

  getProspectos(idEmpresa: number): Observable<any> {
    return this.http.get(`${this.baseUrl}api/Oportunidades/ComboProspectos`, {
      params: { idEmpresa: idEmpresa.toString() }
    });
  }

  getServicios(idEmpresa: number): Observable<any> {
    return this.http.get(`${this.baseUrl}api/Oportunidades/ComboServicios`, {
      params: { idEmpresa: idEmpresa.toString() }
    });
  }

  getEtapas(idEmpresa: number): Observable<any> {
    return this.http.get(`${this.baseUrl}api/Oportunidades/ComboEtapas`, {
      params: { idEmpresa: idEmpresa.toString() }
    });
  }

  getEntregas(idEmpresa: number): Observable<any> {
    return this.http.get(`${this.baseUrl}api/Oportunidades/ComboEntregas`, {
      params: { idEmpresa: idEmpresa.toString() }
    });
  }

  getEjecutivos(idEmpresa: number): Observable<any> {
    return this.http.get(`${this.baseUrl}api/Oportunidades/ComboEjecutivos`, {
      params: { idEmpresa: idEmpresa.toString() }
    });
  }

  getContactos(idEmpresa: number, idProspecto: number): Observable<any> {
    return this.http.get(`${this.baseUrl}api/Oportunidades/ComboContactos`, {
      params: { idEmpresa: idEmpresa.toString(), idProspecto: idProspecto.toString() }
    });
  }

  getEstatus(idEmpresa: number): Observable<any> {
    return this.http.get(`${this.baseUrl}api/Oportunidades/ComboTipoOportunidad`, {
      params: { idEmpresa: idEmpresa.toString() }
    });
  }

  getHistorial(idOportunidad: number, idEmpresa: number): Observable<any> {
    return this.http.get(`${this.baseUrl}api/Oportunidades/ConsultarHistoricoOportunidades`, {
      params: { idOportunidad: idOportunidad.toString(), idEmpresa: idEmpresa.toString() }
    });
  }

  postHistorial(data: any): Observable<baseOut> {
    return this.http.post<baseOut>(this.baseUrl + 'api/Oportunidades/GuardarHistorico', data);
  }

  getDocumentos(idOportunidad: number): Observable<any> {
    return this.http.get(`${this.baseUrl}api/Archivos/ConsultarArchivo/` + idOportunidad);
  }

  getOportunidadesPorMes(idEmpresa: number, idUsuario: number): Observable<any> {
    return this.http.get(`${this.baseUrl}api/Oportunidades/ConsultarOportunidadesPorMes`, {
      params: { idUsuario: idUsuario.toString(), idEmpresa: idEmpresa.toString() }
    });
  }

  postOportunidadPorMesTarjeta(data: RequestActualizarFechaEstimadaCierre): Observable<baseOut> {
    return this.http.post<baseOut>(this.baseUrl + 'api/Oportunidades/ActualizarFechaEstimada', data);
  }

  descargarReporteSeguimientoOportunidades(idOportunidad: number, idEmpresa: number): Observable<Blob> {
    return this.http.get(`${this.baseUrl}api/Oportunidades/DescargarReporteSeguimientoOportunidades`, {
      params: { idOportunidad: idOportunidad.toString(), idEmpresa: idEmpresa.toString() }, responseType: 'blob'
    });
  }

  descargarReporteOportunidadesEnProceso(data: any): Observable<Blob> {
    return this.http.post(`${this.baseUrl}api/Oportunidades/DescargarReporteOportunidadesEnProceso`, data, { responseType: 'blob' });
  }

<<<<<<< HEAD
  descargarReporteOportunidadesPorEtapa(data: any): Observable<Blob> {
    return this.http.post(`${this.baseUrl}api/Oportunidades/DescargarReporteOportunidadesPorEtapa`, data, { responseType: 'blob' });
  }

  descargarReporteOportunidadesGanadas(data: any, anio:number): Observable<Blob> {
    return this.http.post(`${this.baseUrl}api/Oportunidades/DescargarReporteOportunidadesGanadas`, data, { responseType: 'blob', params: {anio: anio} });
  }

  descargarReporteOportunidadesPerdidas(data: any, anio:number): Observable<Blob> {
    return this.http.post(`${this.baseUrl}api/Oportunidades/DescargarReporteOportunidadesPerdidas`, data, { responseType: 'blob', params: {anio: anio} });
  }

  descargarReporteOportunidadesCanceladas(data: any, anio:number): Observable<Blob> {
    return this.http.post(`${this.baseUrl}api/Oportunidades/DescargarReporteOportunidadesCanceladas`, data, { responseType: 'blob', params: {anio: anio} });
  }

  descargarReporteOportunidadesEliminadas(data: any, anio:number): Observable<Blob> {
    return this.http.post(`${this.baseUrl}api/Oportunidades/DescargarReporteOportunidadesEliminadas`, data, { responseType: 'blob', params: {anio: anio} });
=======
  getEstatusOportunidad(idEmpresa: number): Observable<any> {
    return this.http.get(`${this.baseUrl}api/Oportunidades/ComboTipoOportunidad`, {
      params: { idEmpresa: idEmpresa.toString() }
    });
>>>>>>> a7b11792
  }

}<|MERGE_RESOLUTION|>--- conflicted
+++ resolved
@@ -99,7 +99,6 @@
     return this.http.post(`${this.baseUrl}api/Oportunidades/DescargarReporteOportunidadesEnProceso`, data, { responseType: 'blob' });
   }
 
-<<<<<<< HEAD
   descargarReporteOportunidadesPorEtapa(data: any): Observable<Blob> {
     return this.http.post(`${this.baseUrl}api/Oportunidades/DescargarReporteOportunidadesPorEtapa`, data, { responseType: 'blob' });
   }
@@ -118,12 +117,5 @@
 
   descargarReporteOportunidadesEliminadas(data: any, anio:number): Observable<Blob> {
     return this.http.post(`${this.baseUrl}api/Oportunidades/DescargarReporteOportunidadesEliminadas`, data, { responseType: 'blob', params: {anio: anio} });
-=======
-  getEstatusOportunidad(idEmpresa: number): Observable<any> {
-    return this.http.get(`${this.baseUrl}api/Oportunidades/ComboTipoOportunidad`, {
-      params: { idEmpresa: idEmpresa.toString() }
-    });
->>>>>>> a7b11792
   }
-
 }