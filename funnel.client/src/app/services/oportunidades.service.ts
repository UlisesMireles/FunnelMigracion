--- conflicted
+++ resolved
@@ -59,15 +59,15 @@
       });
     }
 
-<<<<<<< HEAD
 
 
 
-=======
+
+
     getEstatus(idEmpresa: number): Observable<any> {
       return this.http.get(`${this.baseUrl}api/Oportunidades/ComboTipoOportunidad`, {
         params: { idEmpresa: idEmpresa.toString() }
       });
     }
->>>>>>> cc8a0209
+
 }