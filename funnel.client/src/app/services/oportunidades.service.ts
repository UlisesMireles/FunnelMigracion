--- conflicted
+++ resolved
@@ -65,8 +65,6 @@
       });
     }
 
-<<<<<<< HEAD
-=======
     getHistorial(idOportunidad: number, idEmpresa: number): Observable<any> {
       return this.http.get(`${this.baseUrl}api/Oportunidades/ConsultarHistoricoOportunidades`, {
         params: { idOportunidad: idOportunidad.toString(), idEmpresa: idEmpresa.toString() }
@@ -76,5 +74,4 @@
     postHistorial(data: any): Observable <baseOut>{
       return this.http.post<baseOut>(this.baseUrl+'api/Oportunidades/GuardarHistorico', data);
     }
->>>>>>> 48100241
 }